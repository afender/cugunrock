// ----------------------------------------------------------------------------
// Gunrock -- Fast and Efficient GPU Graph Library
// ----------------------------------------------------------------------------
// This source code is distributed under the terms of LICENSE.TXT
// in the root directory of this source distribution.
// ----------------------------------------------------------------------------

/**
 * @file
 * csr.cuh
 *
 * @brief CSR (Compressed Sparse Row) Graph Data Structure
 */

#pragma once

#include <gunrock/util/array_utils.cuh>
#include <gunrock/graph/graph_base.cuh>
#include <gunrock/graph/coo.cuh>
#include <gunrock/util/binary_search.cuh>
#include <gunrock/util/device_intrinsics.cuh>

namespace gunrock {
namespace graph {

/**
 * @brief CSR data structure which uses Compressed Sparse Row
 * format to store a graph. It is a compressed way to present
 * the graph as a sparse matrix.
 *
 * @tparam VertexT Vertex identifier type.
 * @tparam SizeT Graph size type.
 * @tparam ValueT Associated value type.
 */
template<
    typename _VertexT = int,
    typename _SizeT   = _VertexT,
    typename _ValueT  = _VertexT,
    GraphFlag _FLAG   = GRAPH_NONE,
    unsigned int cudaHostRegisterFlag = cudaHostRegisterDefault,
    bool VALID = true>
struct Csr :
    public GraphBase<_VertexT, _SizeT, _ValueT,
        _FLAG | HAS_CSR, cudaHostRegisterFlag>
{
    typedef _VertexT VertexT;
    typedef _SizeT   SizeT;
    typedef _ValueT  ValueT;
    static const GraphFlag FLAG = _FLAG | HAS_CSR;
    static const util::ArrayFlag ARRAY_FLAG =
        util::If_Val<(FLAG & GRAPH_PINNED) != 0, (FLAG & ARRAY_RESERVE) | util::PINNED,
            FLAG & ARRAY_RESERVE>::Value;
    typedef GraphBase<VertexT, SizeT, ValueT, FLAG, cudaHostRegisterFlag> BaseGraph;
    typedef Csr<VertexT, SizeT, ValueT, _FLAG, cudaHostRegisterFlag> CsrT;

    // Column indices corresponding to all the
    // non-zero values in the sparse matrix
    util::Array1D<SizeT, VertexT, ARRAY_FLAG,
        cudaHostRegisterFlag> column_indices;

    // List of indices where each row of the
    // sparse matrix starts
    util::Array1D<SizeT, SizeT, ARRAY_FLAG,
        cudaHostRegisterFlag> row_offsets;

    typedef util::Array1D<SizeT, ValueT, ARRAY_FLAG,
        cudaHostRegisterFlag> Array_ValueT;
    typedef util::NullArray<SizeT, ValueT, ARRAY_FLAG,
        cudaHostRegisterFlag> Array_NValueT;

    // List of values attached to edges in the graph
    typename util::If<(FLAG & HAS_EDGE_VALUES) != 0,
        Array_ValueT,  Array_NValueT>::Type edge_values;

    // List of values attached to nodes in the graph
    typename util::If<(FLAG & HAS_NODE_VALUES) != 0,
        Array_ValueT, Array_NValueT>::Type node_values;

    /**
     * @brief CSR Constructor
     *
     * @param[in] pinned Use pinned memory for CSR data structure
     * (default: do not use pinned memory)
     */
    Csr() : BaseGraph()
    {
        column_indices.SetName("column_indices");
        row_offsets   .SetName("row_offsets");
        edge_values   .SetName("edge_values");
        node_values   .SetName("node_values");
    }

    /**
     * @brief CSR destructor
     */
    __host__ __device__
    ~Csr()
    {
        //Release();
    }

    /**
     * @brief Deallocates CSR graph
     */
    cudaError_t Release(util::Location target = util::LOCATION_ALL)
    {
        cudaError_t retval = cudaSuccess;
        GUARD_CU(row_offsets   .Release(target));
        GUARD_CU(column_indices.Release(target));
        GUARD_CU(node_values   .Release(target));
        GUARD_CU(edge_values   .Release(target));
        GUARD_CU(BaseGraph    ::Release(target));
        return retval;
    }

    /**
     * @brief Allocate memory for CSR graph.
     *
     * @param[in] nodes Number of nodes in COO-format graph
     * @param[in] edges Number of edges in COO-format graph
     */
    cudaError_t Allocate(SizeT nodes, SizeT edges,
        util::Location target = GRAPH_DEFAULT_TARGET)
    {
        cudaError_t retval = cudaSuccess;
        row_offsets   .SetName("row_offsets");
        column_indices.SetName("column_indices");
        edge_values   .SetName("edge_values");
        node_values   .SetName("node_values");
        GUARD_CU(BaseGraph    ::Allocate(nodes, edges, target));
        GUARD_CU(row_offsets   .Allocate(nodes + 1  , target));
        GUARD_CU(column_indices.Allocate(edges      , target));
        GUARD_CU(node_values   .Allocate(nodes      , target));
        GUARD_CU(edge_values   .Allocate(edges      , target));
        return retval;
    }

    cudaError_t Move(
        util::Location source,
        util::Location target,
        cudaStream_t   stream = 0)
    {
        cudaError_t retval = cudaSuccess;
        SizeT invalid_size = util::PreDefinedValues<SizeT>::InvalidValue;
        GUARD_CU(BaseGraph    ::Move(source, target, stream));
        GUARD_CU(row_offsets   .Move(source, target, invalid_size, 0, stream));
        GUARD_CU(column_indices.Move(source, target, invalid_size, 0, stream));
        GUARD_CU(edge_values   .Move(source, target, invalid_size, 0, stream));
        GUARD_CU(node_values   .Move(source, target, invalid_size, 0, stream));
        return retval;
    }

    template <
        typename VertexT_in, typename SizeT_in,
        typename ValueT_in, GraphFlag FLAG_in,
        unsigned int cudaHostRegisterFlag_in>
    cudaError_t FromCsr(
        Csr<VertexT_in, SizeT_in, ValueT_in, FLAG_in,
            cudaHostRegisterFlag_in> &source,
        util::Location target = util::LOCATION_DEFAULT,
        cudaStream_t stream = 0,
        bool quiet = false)
    {
        cudaError_t retval = cudaSuccess;
        if (target == util::LOCATION_DEFAULT)
            target = source.row_offsets.GetSetted() |
                source.row_offsets.GetAllocated();

        GUARD_CU(BaseGraph::Set(source));
        GUARD_CU(Allocate(source.nodes, source.edges, target));

        GUARD_CU(row_offsets   .Set(source.row_offsets,
            this -> nodes + 1, target, stream));

        GUARD_CU(column_indices.Set(source.column_indices,
            this -> edges, target, stream));

        GUARD_CU(edge_values   .Set(source.edge_values,
            this -> edges, target, stream));

        GUARD_CU(node_values   .Set(source.node_values,
            this -> nodes, target, stream));

        return retval;
    }

    /**
     * @brief Build CSR graph from COO graph, sorted or unsorted
     *
     * @param[in] output_file Output file to dump the graph topology info
     * @param[in] coo Pointer to COO-format graph
     * @param[in] coo_nodes Number of nodes in COO-format graph
     * @param[in] coo_edges Number of edges in COO-format graph
     * @param[in] ordered_rows Are the rows sorted? If not, sort them.
     * @param[in] undirected Is the graph directed or not?
     * @param[in] reversed Is the graph reversed or not?
     * @param[in] quiet Don't print out anything.
     *
     * Default: Assume rows are not sorted.
     */
    template <typename GraphT>
    cudaError_t FromCoo(
        GraphT &source,
        util::Location target = util::LOCATION_DEFAULT,
        cudaStream_t stream = 0,
        //bool  ordered_rows = false,
        //bool  undirected = false,
        //bool  reversed = false,
        bool  quiet = false)
    {
        typedef typename GraphT::CooT CooT;

        //typedef Coo<VertexT_in, SizeT_in, ValueT_in, FLAG_in,
        //    cudaHostRegisterFlag_in> CooT;
        util::PrintMsg("Converting " +
            std::to_string(source.CooT::nodes) +
            " vertices, " + std::to_string(source.CooT::edges) +
            (source.CooT::directed ? " directed" : " undirected") +
            " edges (" + (source.CooT::edge_order == BY_ROW_ASCENDING ? " ordered" : "unordered") +
            " tuples) to CSR format...", !quiet, false);

        time_t mark1 = time(NULL);
        cudaError_t retval = cudaSuccess;
        if (target == util::LOCATION_DEFAULT)
            target = source.CooT::edge_pairs.GetSetted() |
                source.CooT::edge_pairs.GetAllocated();

        /*if (retval = BaseGraph:: template Set<typename CooT::CooT>((typename CooT::CooT)source))
            return retval;
        */
        this -> nodes = source.CooT::nodes;
        this -> edges = source.CooT::edges;
        this -> directed = source.CooT::directed;

        GUARD_CU(Allocate(source.CooT::nodes, source.CooT::edges, target));

        // Sort COO by row
        GUARD_CU(source.CooT::Order(BY_ROW_ASCENDING, target, stream));
        //source.CooT::Display();

        // assign column_indices
        GUARD_CU(column_indices.ForEach(source.CooT::edge_pairs,
                []__host__ __device__ (VertexT &column_index,
                const typename CooT::EdgePairT &edge_pair){
                column_index = edge_pair.y;},
                this -> edges, target, stream));

        // assign edge_values
        if (FLAG & HAS_EDGE_VALUES)
        {
            GUARD_CU(edge_values.ForEach(source.CooT::edge_values,
                []__host__ __device__ (ValueT &edge_value,
                const typename CooT::ValueT &edge_value_in){
                edge_value = edge_value_in;},
                this -> edges, target, stream));
        }

        // assign row_offsets
        SizeT edges = this -> edges;
        SizeT nodes = this -> nodes;
        auto row_edge_compare = [] __host__ __device__ (
            const typename CooT::EdgePairT &edge_pair,
            const VertexT &row){
            return edge_pair.x < row;
        };
        GUARD_CU(row_offsets.ForAll(source.CooT::edge_pairs,
            [nodes, edges, row_edge_compare] __host__ __device__ (
                SizeT *row_offsets,
                const typename CooT::EdgePairT *edge_pairs,
                const VertexT &row){
<<<<<<< HEAD
                    if (row >= nodes)
=======
                    if (row <= edge_pairs[0].x)
                        row_offsets[row] = 0;
                    else if (row < nodes)
>>>>>>> 596cd80b
                    {
                        row_offsets[row] = edges;
                        return;
                    }

                    if (row <= edge_pairs[0].x)
                    {
                        row_offsets[row] = 0;
                        return;
                    }

                    if (row > edge_pairs[edges -1].x)
                    {
                        row_offsets[row] = edges;
                        return;
                    }

                    auto pos = util::BinarySearch_LeftMost(row,
                        edge_pairs, (SizeT)0, edges-1,
                        row_edge_compare,
                        [] (const typename CooT::EdgePairT &pair, const VertexT &row)
                        {
                            return (pair.x == row);
                        });
                    //if (row > edge_pairs[edges-1].x)
                    //    pos = edges;
                    //else {
                        while (pos < edges && row > edge_pairs[pos].x)
                            pos ++;
                    //}
                    //if (pos > edges || row >= edge_pairs[edges-1].x)
                    //    printf("Error row_offsets[%d] = %d\n",
                    //        row, pos);
                    row_offsets[row] = pos;
                }, this -> nodes + 1, target, stream));

        time_t mark2 = time(NULL);
        util::PrintMsg("Done (" +
            std::to_string(mark2 - mark1) + "s).", !quiet);

        /*
        for (SizeT v = 0; v < nodes; v++)
        {
           if (row_offsets [v] > row_offsets[v+1])
           {
               util::PrintMsg("Error: row_offsets["
                   + std::to_string(v) + "] = " + std::to_string(row_offsets[v])
                   + " > row_offsets[" + std::to_string(v+1)
                   + "] = " + std::to_string(row_offsets[v+1]));
               continue;
           }

           if (row_offsets[v] < 0 || row_offsets[v] > edges)
           {
               util::PrintMsg("Error: row_offsets["
                   + std::to_string(v) + "] = " + std::to_string(row_offsets[v])
                   + " > edges = " + std::to_string(edges));
               continue;
           }

           SizeT e_start = row_offsets[v];
           SizeT e_end = row_offsets[v+1];
           SizeT degree = e_end - e_start;
           for (SizeT e = e_start; e < e_end; e++)
           {
               if (source.CooT::edge_pairs[e].x != v)
                   util::PrintMsg("Error: edge_pairs[" + std::to_string(e)
                       + "] = (" + std::to_string(source.CooT::edge_pairs[e].x)
                       + ", " + std::to_string(source.CooT::edge_pairs[e].y)
                       + ") != v " + std::to_string(v));
           }
        }*/
        return retval;
    }

    template <typename GraphT>
    cudaError_t FromCsc(
        GraphT &source,
        util::Location target = util::LOCATION_DEFAULT,
        cudaStream_t stream = 0,
        bool quiet = false)
    {
        typedef typename GraphT::CscT CscT;
        typedef Coo<VertexT, SizeT, ValueT, FLAG | HAS_COO, cudaHostRegisterFlag> CooT;

        cudaError_t retval = cudaSuccess;
        CooT coo;
        GUARD_CU(coo.FromCsc(source, target, stream, quiet));
        GUARD_CU(    FromCoo(   coo, target, stream, quiet));
        GUARD_CU(coo.Release());
        return retval;
    }

    /**
     * @brief Display CSR graph to console
     *
     * @param[in] with_edge_value Whether display graph with edge values.
     */
    cudaError_t Display(
        std::string graph_prefix = "",
        SizeT nodes_to_show = 40,
        bool  with_edge_values = true)
    {
        cudaError_t retval = cudaSuccess;
        if (nodes_to_show > this -> nodes)
            nodes_to_show = this -> nodes;
        util::PrintMsg(graph_prefix + "Graph containing " +
            std::to_string(this -> nodes) + " vertices, " +
            std::to_string(this -> edges) + " edges, in CSR format."
            + " Neighbor list of first " + std::to_string(nodes_to_show) +
            " nodes :");
        for (SizeT node = 0; node < nodes_to_show; node++)
        {
            std::string str = "v " + std::to_string(node) +
             " " + std::to_string(row_offsets[node]) + " : ";
            for (SizeT edge = row_offsets[node];
                    edge < row_offsets[node + 1];
                    edge++)
            {
                if (edge - row_offsets[node] > 40) break;
                str = str + "[" + std::to_string(column_indices[edge]);
                if (with_edge_values && (FLAG & HAS_EDGE_VALUES))
                {
                    str = str + "," + std::to_string(edge_values[edge]);
                }
                if (edge - row_offsets[node] != 40 &&
                    edge != row_offsets[node+1] -1)
                    str = str + "], ";
                else str = str + "]";
            }
            if (row_offsets[node + 1] - row_offsets[node] > 40)
                str = str + "...";
            util::PrintMsg(str);
        }
        return retval;
    }

    __device__ __host__ __forceinline__
    SizeT GetNeighborListLength(const VertexT &v) const
    {
        if (util::lessThanZero(v) || v >= this -> nodes)
            return 0;
        return _ldg(row_offsets + (v+1)) - _ldg(row_offsets + v);
    }

    __device__ __host__ __forceinline__
    SizeT GetNeighborListOffset(const VertexT &v) const
    {
        return _ldg(row_offsets + v);
    }

    __device__ __host__ __forceinline__
    VertexT GetEdgeSrc(const SizeT &e) const
    {
        return util::BinarySearch_RightMost(e, row_offsets + 0, (SizeT)0, this -> nodes);
    }

    __device__ __host__ __forceinline__
    VertexT GetEdgeDest(const SizeT &e) const
    {
        //return _ldg(column_indices + e);
        return column_indices[e];
    }

    __device__ __host__ __forceinline__
    void GetEdgeSrcDest(const SizeT &e, VertexT &src, VertexT &dest) const
    {
        src = util::BinarySearch_RightMost(e, row_offsets + 0, (SizeT)0, this -> nodes);
        dest = column_indices[e];
    }

    /*template <typename Tuple>
    void CsrToCsc(Csr<VertexId, SizeT, Value> &target,
            Csr<VertexId, SizeT, Value> &source)
    {
        target.nodes = source.nodes;
        target.edges = source.edges;
        target.average_degree = source.average_degree;
        target.average_edge_value = source.average_edge_value;
        target.average_node_value = source.average_node_value;
        target.out_nodes = source.out_nodes;
        {
            Tuple *coo = (Tuple*)malloc(sizeof(Tuple) * source.edges);
            int idx = 0;
            for (int i = 0; i < source.nodes; ++i)
            {
                for (int j = source.row_offsets[i]; j < source.row_offsets[i+1]; ++j)
                {
                    coo[idx].row = source.column_indices[j];
                    coo[idx].col = i;
                    coo[idx++].val = (source.edge_values == NULL) ? 0 : source.edge_values[j];
                }
            }
            if (source.edge_values == NULL)
                target.template FromCoo<false>(NULL, coo, nodes, edges);
            else
                target.template FromCoo<true>(NULL, coo, nodes, edges);
            free(coo);
        }
    }*/

    /**
     *
     * @brief Store graph information into a file.
     *
     * @param[in] file_name Original graph file path and name.
     * @param[in] v Number of vertices in input graph.
     * @param[in] e Number of edges in input graph.
     * @param[in] row Row-offsets array store row pointers.
     * @param[in] col Column-indices array store destinations.
     * @param[in] edge_values Per edge weight values associated.
     *
     */
    /*void WriteBinary(
        char  *file_name,
        SizeT v,
        SizeT e,
        SizeT *row,
        VertexId *col,
        Value *edge_values = NULL)
    {
        std::ofstream fout(file_name);
        if (fout.is_open())
        {
            fout.write(reinterpret_cast<const char*>(&v), sizeof(SizeT));
            fout.write(reinterpret_cast<const char*>(&e), sizeof(SizeT));
            fout.write(reinterpret_cast<const char*>(row), (v + 1)*sizeof(SizeT));
            fout.write(reinterpret_cast<const char*>(col), e * sizeof(VertexId));
            if (edge_values != NULL)
            {
                fout.write(reinterpret_cast<const char*>(edge_values),
                           e * sizeof(Value));
            }
            fout.close();
        }
    }*/

    /*
     * @brief Write human-readable CSR arrays into 3 files.
     * Can be easily used for python interface.
     *
     * @param[in] file_name Original graph file path and name.
     * @param[in] v Number of vertices in input graph.
     * @param[in] e Number of edges in input graph.
     * @param[in] row_offsets Row-offsets array store row pointers.
     * @param[in] col_indices Column-indices array store destinations.
     * @param[in] edge_values Per edge weight values associated.
     */
    /*void WriteCSR(
        char *file_name,
        SizeT v, SizeT e,
        SizeT    *row_offsets,
        VertexId *col_indices,
        Value    *edge_values = NULL)
    {
        std::cout << file_name << std::endl;
        char rows[256], cols[256], vals[256];

        sprintf(rows, "%s.rows", file_name);
        sprintf(cols, "%s.cols", file_name);
        sprintf(vals, "%s.vals", file_name);

        std::ofstream rows_output(rows);
        if (rows_output.is_open())
        {
            std::copy(row_offsets, row_offsets + v + 1,
                      std::ostream_iterator<SizeT>(rows_output, "\n"));
            rows_output.close();
        }

        std::ofstream cols_output(cols);
        if (cols_output.is_open())
        {
            std::copy(col_indices, col_indices + e,
                      std::ostream_iterator<VertexId>(cols_output, "\n"));
            cols_output.close();
        }

        if (edge_values != NULL)
        {
            std::ofstream vals_output(vals);
            if (vals_output.is_open())
            {
                std::copy(edge_values, edge_values + e,
                          std::ostream_iterator<Value>(vals_output, "\n"));
                vals_output.close();
            }
        }
    }*/

    /*
     * @brief Write Ligra input CSR arrays into .adj file.
     * Can be easily used for python interface.
     *
     * @param[in] file_name Original graph file path and name.
     * @param[in] v Number of vertices in input graph.
     * @param[in] e Number of edges in input graph.
     * @param[in] row Row-offsets array store row pointers.
     * @param[in] col Column-indices array store destinations.
     * @param[in] edge_values Per edge weight values associated.
     * @param[in] quiet Don't print out anything.
     */
    /*void WriteToLigraFile(
        const char  *file_name,
        SizeT v, SizeT e,
        SizeT *row,
        VertexId *col,
        Value *edge_values = NULL,
        bool quiet = false)
    {
        char adj_name[256];
        sprintf(adj_name, "%s.adj", file_name);
        if (!quiet)
        {
            printf("writing to ligra .adj file.\n");
        }

        std::ofstream fout3(adj_name);
        if (fout3.is_open())
        {
            fout3 << "AdjacencyGraph" << std::endl << v << std::endl << e << std::endl;
            for (int i = 0; i < v; ++i)
                fout3 << row[i] << std::endl;
            for (int i = 0; i < e; ++i)
                fout3 << col[i] << std::endl;
            if (edge_values != NULL)
            {
                for (int i = 0; i < e; ++i)
                    fout3 << edge_values[i] << std::endl;
            }
            fout3.close();
        }
    }

    void WriteToMtxFile(
        const char  *file_name,
        SizeT v, SizeT e,
        SizeT *row,
        VertexId *col,
        Value *edge_values = NULL,
        bool quiet = false)
    {
        char adj_name[256];
        sprintf(adj_name, "%s.mtx", file_name);
        if (!quiet)
        {
            printf("writing to .mtx file.\n");
        }

        std::ofstream fout3(adj_name);
        if (fout3.is_open())
        {
            fout3 << v << " " << v << " " << e << std::endl;
            for (int i = 0; i < v; ++i) {
                SizeT begin = row[i];
                SizeT end = row[i+1];
                for (int j = begin; j < end; ++j) {
                    fout3 << col[j]+1 << " " << i+1;
                    if (edge_values != NULL)
                    {
                        fout3 << " " << edge_values[j] << std::endl;
                    }
                    else
                    {
                        fout3 << " " << rand() % 64 << std::endl;
                    }
                }
            }
            fout3.close();
        }
    }*/


    /**
     * @brief Read from stored row_offsets, column_indices arrays.
     *
     * @tparam LOAD_EDGE_VALUES Whether or not to load edge values.
     *
     * @param[in] f_in Input file name.
     * @param[in] quiet Don't print out anything.
     */
    /*template <bool LOAD_EDGE_VALUES>
    void FromCsr(char *f_in, bool quiet = false)
    {
        if (!quiet)
        {
            printf("  Reading directly from stored binary CSR arrays ...\n");
        }
        time_t mark1 = time(NULL);

        std::ifstream input(f_in);
        SizeT v, e;
        input.read(reinterpret_cast<char*>(&v), sizeof(SizeT));
        input.read(reinterpret_cast<char*>(&e), sizeof(SizeT));

        FromScratch<LOAD_EDGE_VALUES, false>(v, e);

        input.read(reinterpret_cast<char*>(row_offsets), (v + 1)*sizeof(SizeT));
        input.read(reinterpret_cast<char*>(column_indices), e * sizeof(VertexId));
        if (LOAD_EDGE_VALUES)
        {
            input.read(reinterpret_cast<char*>(edge_values), e * sizeof(Value));
        }

        time_t mark2 = time(NULL);
        if (!quiet)
        {
            printf("Done reading (%ds).\n", (int) (mark2 - mark1));
        }

        // compute out_nodes
        SizeT out_node = 0;
        for (SizeT node = 0; node < nodes; node++)
        {
            if (row_offsets[node + 1] - row_offsets[node] > 0)
            {
                ++out_node;
            }
        }
        out_nodes = out_node;
    }*/

    /**
     * @brief (Specific for SM) Read from stored row_offsets, column_indices arrays.
     *
     * @tparam LOAD_NODE_VALUES Whether or not to load node values.
     *
     * @param[in] f_in Input graph file name.
     * @param[in] f_label Input label file name.
     * @param[in] quiet Don't print out anything.
     */
    /*template <bool LOAD_NODE_VALUES>
    void FromCsr_SM(char *f_in, char *f_label, bool quiet = false)
    {
        if (!quiet)
        {
            printf("  Reading directly from stored binary CSR arrays ...\n");
	    if(LOAD_NODE_VALUES)
                printf("  Reading directly from stored binary label arrays ...\n");
        }
        time_t mark1 = time(NULL);

        std::ifstream input(f_in);
        std::ifstream input_label(f_label);

        SizeT v, e;
        input.read(reinterpret_cast<char*>(&v), sizeof(SizeT));
        input.read(reinterpret_cast<char*>(&e), sizeof(SizeT));

        FromScratch<false, LOAD_NODE_VALUES>(v, e);

        input.read(reinterpret_cast<char*>(row_offsets), (v + 1)*sizeof(SizeT));
        input.read(reinterpret_cast<char*>(column_indices), e * sizeof(VertexId));
        if (LOAD_NODE_VALUES)
        {
            input_label.read(reinterpret_cast<char*>(node_values), v * sizeof(Value));
        }
//	    for(int i=0; i<v; i++) printf("%lld ", (long long)node_values[i]); printf("\n");

        time_t mark2 = time(NULL);
        if (!quiet)
        {
            printf("Done reading (%ds).\n", (int) (mark2 - mark1));
        }

        // compute out_nodes
        SizeT out_node = 0;
        for (SizeT node = 0; node < nodes; node++)
        {
            if (row_offsets[node + 1] - row_offsets[node] > 0)
            {
                ++out_node;
            }
        }
        out_nodes = out_node;
    }*/

    /**
     * \addtogroup PublicInterface
     * @{
     */

    /**
     * @brief Check values.
     */
    /*bool CheckValue()
    {
        for (SizeT node = 0; node < nodes; ++node)
        {
            for (SizeT edge = row_offsets[node];
                    edge < row_offsets[node + 1];
                    ++edge)
            {
                int src_node = node;
                int dst_node = column_indices[edge];
                int edge_value = edge_values[edge];
                for (SizeT r_edge = row_offsets[dst_node];
                        r_edge < row_offsets[dst_node + 1];
                        ++r_edge)
                {
                    if (column_indices[r_edge] == src_node)
                    {
                        if (edge_values[r_edge] != edge_value)
                            return false;
                    }
                }
            }
        }
        return true;
    }*/

    /**
     * @brief Find node with largest neighbor list
     * @param[in] max_degree Maximum degree in the graph.
     *
     * \return int the source node with highest degree
     */
    /*int GetNodeWithHighestDegree(int& max_degree)
    {
        int degree = 0;
        int src = 0;
        for (SizeT node = 0; node < nodes; node++)
        {
            if (row_offsets[node + 1] - row_offsets[node] > degree)
            {
                degree = row_offsets[node + 1] - row_offsets[node];
                src = node;
            }
        }
        max_degree = degree;
        return src;
    }*/

    /**
     * @brief Display the neighbor list of a given node.
     *
     * @param[in] node Vertex ID to display.
     */
    /*void DisplayNeighborList(VertexId node)
    {
        if (node < 0 || node >= nodes) return;
        for (SizeT edge = row_offsets[node];
                edge < row_offsets[node + 1];
                edge++)
        {
            util::PrintValue(column_indices[edge]);
            printf(", ");
        }
        printf("\n");
    }*/

    /**
     * @brief Get the degrees of all the nodes in graph
     *
     * @param[in] node_degrees node degrees to fill in
     */
    /*void GetNodeDegree(unsigned long long *node_degrees)
    {
	for(SizeT node=0; node < nodes; ++node)
	{
		node_degrees[node] = row_offsets[node+1]-row_offsets[node];
	}
    }*/

    /**
     * @brief Get the average node value in graph
     */
    /*Value GetAverageNodeValue()
    {
        if (abs(average_node_value - 0) < 0.001 && node_values != NULL)
        {
            double mean = 0, count = 0;
            for (SizeT node = 0; node < nodes; ++node)
            {
                if (node_values[node] < UINT_MAX)
                {
                    count += 1;
                    mean += (node_values[node] - mean) / count;
                }
            }
            average_node_value = static_cast<Value>(mean);
        }
        return average_node_value;
    }*/

    /**
     * @brief Get the average edge value in graph
     */
    /*Value GetAverageEdgeValue()
    {
        if (abs(average_edge_value - 0) < 0.001 && edge_values != NULL)
        {
            double mean = 0, count = 0;
            for (SizeT edge = 0; edge < edges; ++edge)
            {
                if (edge_values[edge] < UINT_MAX)
                {
                    count += 1;
                    mean += (edge_values[edge] - mean) / count;
                }
            }
        }
        return average_edge_value;
    }*/

    /**@}*/
}; // CSR

template<
    typename VertexT,
    typename SizeT  ,
    typename ValueT ,
    GraphFlag _FLAG ,
    unsigned int cudaHostRegisterFlag>
struct Csr<VertexT, SizeT, ValueT, _FLAG, cudaHostRegisterFlag, false>
{
    cudaError_t Release(util::Location target = util::LOCATION_ALL)
    {
        return cudaSuccess;
    }

    template <typename CooT_in>
    cudaError_t FromCoo(
        CooT_in &coo,
        util::Location target = util::LOCATION_DEFAULT,
        cudaStream_t stream = 0,
        bool quiet = false)
    {
        return cudaSuccess;
    }

    template <typename CsrT_in>
    cudaError_t FromCsr(
        CsrT_in &csr,
        util::Location target = util::LOCATION_DEFAULT,
        cudaStream_t stream = 0,
        bool quiet = false)
    {
        return cudaSuccess;
    }

    template <typename CscT_in>
    cudaError_t FromCsc(
        CscT_in &csc,
        util::Location target = util::LOCATION_DEFAULT,
        cudaStream_t stream = 0,
        bool quiet = false)
    {
        return cudaSuccess;
    }

    __device__ __host__ __forceinline__
    SizeT GetNeighborListLength(const VertexT &v) const
    {
        return 0;
    }

    cudaError_t Move(
        util::Location source,
        util::Location target,
        cudaStream_t   stream = 0)
    {
        return cudaSuccess;
    }

    cudaError_t Display(
        std::string graph_prefix = "",
        SizeT nodes_to_show = 40,
        bool  with_edge_values = true)
    {
        return cudaSuccess;
    }
};

} // namespace graph
} // namespace gunrock

// Leave this at the end of the file
// Local Variables:
// mode:c++
// c-file-style: "NVIDIA"
// End:<|MERGE_RESOLUTION|>--- conflicted
+++ resolved
@@ -268,13 +268,9 @@
                 SizeT *row_offsets,
                 const typename CooT::EdgePairT *edge_pairs,
                 const VertexT &row){
-<<<<<<< HEAD
-                    if (row >= nodes)
-=======
                     if (row <= edge_pairs[0].x)
                         row_offsets[row] = 0;
                     else if (row < nodes)
->>>>>>> 596cd80b
                     {
                         row_offsets[row] = edges;
                         return;
