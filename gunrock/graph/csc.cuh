--- conflicted
+++ resolved
@@ -286,17 +286,6 @@
                 SizeT *column_offsets,
                 const typename CooT::EdgePairT *edge_pairs,
                 const VertexT &column){
-<<<<<<< HEAD
-                    if (column <= edge_pairs[0].y)
-                        column_offsets[column] = 0;
-                    else if (column < nodes)
-                    {
-                        column_offsets[column] = edges;
-                        return;
-                    }
-
-=======
->>>>>>> de54b386
                     if (column <= edge_pairs[0].y)
                         column_offsets[column] = 0;
                     else if (column < nodes)
