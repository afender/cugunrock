// ----------------------------------------------------------------
// Gunrock -- Fast and Efficient GPU Graph Library
// ----------------------------------------------------------------
// This source code is distributed under the terms of LICENSE.TXT
// in the root directory of this source distribution.
// ----------------------------------------------------------------

/**
 * @file
 * info.cuh
 *
 * @brief Running statistic collector using boost
 */

#pragma once

#include <gunrock/util/json_spirit_writer_template.h>
#include <gunrock/util/sysinfo.h>
#include <gunrock/util/gitsha1.h>

/* this is the "stringize macro macro" hack */
#define STR(x) #x
#define XSTR(x) STR(x)

//#define RECORD_PER_ITERATION_STATS

namespace gunrock {
namespace util {

cudaError_t UseParameters_info(util::Parameters &parameters)
{
    cudaError_t retval = cudaSuccess;

    GUARD_CU(parameters.Use<bool>(
        "json",
        util::OPTIONAL_ARGUMENT | util::SINGLE_VALUE | util::OPTIONAL_PARAMETER,
        false,
        "Whether to output statistics in json format",
        __FILE__, __LINE__));

    GUARD_CU(parameters.Use<std::string>(
        "jsonfile",
        util::REQUIRED_ARGUMENT | util::SINGLE_VALUE | util::OPTIONAL_PARAMETER,
        "",
        "Filename to output statistics in json format",
        __FILE__, __LINE__));

    GUARD_CU(parameters.Use<std::string>(
        "jsondir",
        util::REQUIRED_ARGUMENT | util::SINGLE_VALUE | util::OPTIONAL_PARAMETER,
        "",
        "Directory to output statistics in json format",
        __FILE__, __LINE__));
    return retval;
}

/**
 * @brief Info data structure contains running statistics.
 * All test parameters and running statistics stored in json_spirit::mObject.
 */
<<<<<<< HEAD
// TODO: more robust empty info["value"] check.
template <typename VertexId, typename SizeT, typename Value>
struct Info {
 private:
  int num_iters;               // Number of times invoke primitive test
  int max_iters;               // Maximum number of super-steps allowed
  int grid_size;               // Maximum grid size (0: up to the enactor)
  std::string traversal_mode;  // Load-balanced or Dynamic cooperative
  int num_gpus;                // Number of GPUs used
  double q_sizing;             // Maximum size scaling factor for work queues
  double q_sizing1;            // Value of max_queue_sizing1
  double i_sizing;             // Maximum size scaling factor for communication
  long long source;            // Source vertex ID to start
  long long destination_vertex;  // Destination vertex ID
  std::string ref_filename;      // CPU reference input file name
  std::string file_stem;         // Market filename path stem
  std::string ofname;            // Used for jsonfile command
  std::string dir;               // Used for jsondir command
  std::string par_method;        // Partition method
  double par_factor;             // Partition factor
  int par_seed;                  // Partition seed
  int delta_factor;              // Used in delta-stepping SSSP
  double delta;                  // Used in PageRank
  double error;                  // Used in PageRank
  double alpha;                  // Used in direction optimal BFS
  double beta;                   // Used in direction optimal BFS
  int top_nodes;                 // Used in Top-K
  int walk_length;               // Used in random walk

 public:
  json_spirit::mObject info;  // test parameters and running statistics
  Csr<VertexId, SizeT, Value> *csr_ptr;  // pointer to CSR input graph
  Csr<VertexId, SizeT, Value> *csc_ptr;  // pointer to CSC input graph
  Csr<VertexId, SizeT, Value>
      *csr_query_ptr;  // pointer to CSR input query graph
  Csr<VertexId, SizeT, Value> *csr_data_ptr;  // pointer to CSR input data graph
  // TODO: following two already moved into Enactor in branch mgpu-cq

  void *context;          // pointer to context array used by MordernGPU
  cudaStream_t *streams;  // pointer to array of GPU streams

  /**
   * @brief Info default constructor
   */
  Info() {
    // assign default values
    info["algorithm"] = "";               // algorithm/primitive name
    info["average_duty"] = 0.0f;          // average runtime duty
    info["command_line"] = "";            // entire command line
    info["compiler"] = "";                // what compiled this program?
    info["compiler_version"] = "";        // what version compiler?
    info["debug_mode"] = false;           // verbose flag print debug info
    info["dataset"] = "";                 // dataset name used in test
    info["edges_visited"] = 0;            // number of edges touched
    info["elapsed"] = 0.0f;               // elapsed device running time
    info["preprocess_time"] = 0.0f;       // elapsed preprocessing time
    info["postprocess_time"] = 0.0f;      // postprocessing time
    info["min_process_time"] = 0.0f;      // min. elapsed time
    info["max_process_time"] = 0.0f;      // max. elapsed time
    info["total_time"] = 0.0f;            // total run time of the program
    info["load_time"] = 0.0f;             // data loading time
    info["write_time"] = 0.0f;            // output writing time
    info["output_filename"] = "";         // output filename
    info["engine"] = "";                  // engine name - Gunrock
    info["edge_value"] = false;           // default don't load weights
    info["random_edge_value"] = false;    // whether to generate edge weights
    info["git_commit_sha1"] = "";         // git commit sha1
    info["graph_type"] = "";              // input graph type
    info["gunrock_version"] = "";         // gunrock version number
    info["idempotent"] = false;           // enable idempotent (BFS)
    info["instrument"] = false;           // enable instrumentation
    info["num_iteration"] = 1;            // number of runs
    info["json"] = false;                 // --json flag
    info["jsonfile"] = "";                // --jsonfile
    info["jsondir"] = "";                 // --jsondir
    info["mark_predecessors"] = false;    // mark predecessors (BFS, SSSP)
    info["max_grid_size"] = 0;            // maximum grid size
    info["max_iteration"] = 50;           // default maximum iteration
    info["max_in_sizing"] = -1.0f;        // maximum in queue sizing factor
    info["max_queue_sizing"] = -1.0f;     // maximum queue sizing factor
    info["max_queue_sizing1"] = -1.0f;    // maximum queue sizing factor
    info["m_teps"] = 0.0f;                // traversed edges per second
    info["num_gpus"] = 1;                 // number of GPU(s) used
    info["nodes_visited"] = 0;            // number of nodes visited
    info["partition_method"] = "random";  // default partition method
    info["partition_factor"] = -1;        // partition factor
    info["partition_seed"] = -1;          // partition seed
    info["quiet_mode"] = false;           // don't print anything
    info["quick_mode"] = false;           // skip CPU validation
    info["edges_redundance"] = 0.0f;      // redundant edge work (BFS)
    info["nodes_redundance"] = 0.0f;      // redundant node work
    info["ref_filename"] = "";            // reference file input
    info["search_depth"] = 0;             // search depth (iterations)
    info["size_check"] = true;            // enable or disable size check
    info["source_type"] = "";             // source type
    info["source_seed"] = 0;              // source seed
    info["source_vertex"] = 0;            // source (BFS, SSSP)
    info["destination_vertex"] = -1;      // destination
    info["stream_from_host"] = false;     // stream from host to device
    info["traversal_mode"] = "default";   // advance mode
    info["edges_queued"] = 0;             // number of edges in queue
    info["nodes_queued"] = 0;             // number of nodes in queue
    info["undirected"] = true;            // default use undirected input
    info["delta_factor"] = 16;            // default delta-factor for SSSP
    info["delta"] = 0.85f;                // default delta for PageRank
    info["error"] = 0.01f;                // default error for PageRank
    info["scaled"] = false;               // default scaled for PageRank
    info["compensate"] = false;           // default compensate for PageRank
    info["alpha"] = 6.0f;                 // default alpha for DOBFS
    info["beta"] = 6.0f;                  // default beta for DOBFS
    info["top_nodes"] = 0;       // default number of nodes for top-k primitive
    info["walk_length"] = 1;     // default number of walk for random walk
    info["normalized"] = false;  // default normalized for PageRank
    info["multi_graphs"] = false;         // default only one input graph
    info["node_value"] = false;           // default don't load labels
    info["label"] = "";                   // label file name used in test
    info["communicate_latency"] = 0;      // inter-GPU communication latency
    info["communicate_multipy"] = -1.0f;  // inter-GPU communication multiplier
    info["expand_latency"] = 0;           // expand_incoming latency
    info["subqueue_latency"] = 0;         // subqueue latency
    info["fullqueue_latency"] = 0;        // fullqueue latency
    info["makeout_latency"] = 0;          // makeout latency
    info["direction_optimized"] =
        false;             // whether to enable directional optimization
    info["do_a"] = 0.001;  // direction optimization parameter
    info["do_b"] = 0.200;  // direction optimization parameter
    info["duplicate_graph"] =
        false;  // whether to duplicate graph on every GPUs
    info["64bit_VertexId"] = (sizeof(VertexId) == 8) ? true : false;
    info["64bit_SizeT"] = (sizeof(SizeT) == 8) ? true : false;
    info["64bit_Value"] = (sizeof(Value) == 8) ? true : false;
    // info["gpuinfo"]
    // info["device_list"]
    // info["sysinfo"]
    // info["time"]
    // info["userinfo"]
  }  // end Info()

  ~Info() { Release(); }

  cudaError_t Release() {
    if (streams) {
      delete[] streams;
      streams = NULL;
    }
    if (context) {
      delete[](mgpu::ContextPtr *) context;
      context = NULL;
    }
    return cudaSuccess;
  }

  /**
   * @brief Initialization process for Info.
   *
   * @param[in] algorithm_name Algorithm name.
   * @param[in] args Command line arguments.
   */
  void InitBase(std::string algorithm_name, util::CommandLineArgs &args) {
    // put basic information into info
    info["engine"] = "Gunrock";
    info["command_line"] = json_spirit::mValue(args.GetEntireCommandLine());
    util::Sysinfo sysinfo;  // get machine / OS / user / time info
    info["sysinfo"] = sysinfo.getSysinfo();
    util::Gpuinfo gpuinfo;
    info["gpuinfo"] = gpuinfo.getGpuinfo();
    util::Userinfo userinfo;
    info["userinfo"] = userinfo.getUserinfo();
#if BOOST_COMP_CLANG
    info["compiler"] = BOOST_COMP_CLANG_NAME;
    info["compiler_version"] = BOOST_COMP_CLANG_DETECTION;
#elif BOOST_COMP_GNUC
    info["compiler"] = BOOST_COMP_GNUC_NAME;
    info["compiler_version"] = BOOST_COMP_GNUC_DETECTION;
#endif /* BOOST_COMP */
    time_t now = time(NULL);
    info["time"] = ctime(&now);
    info["gunrock_version"] = XSTR(GUNROCKVERSION);
    info["git_commit_sha1"] = g_GIT_SHA1;
    info["graph_type"] = args.GetCmdLineArgvGraphType();

    // get configuration parameters from command line arguments
    info["algorithm"] = algorithm_name;  // set algorithm name
    info["instrument"] = args.CheckCmdLineFlag("instrumented");
    info["size_check"] = !args.CheckCmdLineFlag("disable-size-check");
    info["debug_mode"] = args.CheckCmdLineFlag("v");
    info["quick_mode"] = args.CheckCmdLineFlag("quick");
    info["quiet_mode"] = args.CheckCmdLineFlag("quiet");
    info["idempotent"] = args.CheckCmdLineFlag("idempotence");       // BFS
    info["mark_predecessors"] = args.CheckCmdLineFlag("mark-pred");  // BFS
    info["normalized"] = args.CheckCmdLineFlag("normalized");        // PR
    info["scaled"] = args.CheckCmdLineFlag("scaled");                // PR
    info["compensate"] = args.CheckCmdLineFlag("compensate");        // PR
    info["direction_optimized"] = args.CheckCmdLineFlag("direction-optimized");

    info["json"] = args.CheckCmdLineFlag("json");
    if (args.CheckCmdLineFlag("jsonfile")) {
      args.GetCmdLineArgument("jsonfile", ofname);
      info["jsonfile"] = ofname;
    }
    if (args.CheckCmdLineFlag("jsondir")) {
      args.GetCmdLineArgument("jsondir", dir);
      info["jsondir"] = dir;
    }

    // determine which source to start search
    if (args.CheckCmdLineFlag("src")) {
      std::string source_type;
      args.GetCmdLineArgument("src", source_type);
      if (source_type.empty()) {
        source = 0;
        info["source_type"] = "default";
      } else if (source_type.compare("randomize") == 0) {
        source = graphio::RandomNode(csr_ptr->nodes);
        if (!args.CheckCmdLineFlag("quiet")) {
          printf("Using random source vertex: %lld\n", source);
        }
        info["source_type"] = "random";
      } else if (source_type.compare("largestdegree") == 0) {
        int maximum_degree;
        source = csr_ptr->GetNodeWithHighestDegree(maximum_degree);
        if (!args.CheckCmdLineFlag("quiet")) {
          printf("Using highest degree (%d), vertex: %lld\n", maximum_degree,
                 source);
        }
        info["source_type"] = "largest-degree";
      } else if (source_type.compare("randomize2") == 0) {
        source = 0;
        if (!args.CheckCmdLineFlag("quiet"))
          printf("Using random source vertex for each run\n");
        info["source_type"] = "random2";
        int src_seed = -1;
        if (args.CheckCmdLineFlag("src-seed"))
          args.GetCmdLineArgument("src-seed", src_seed);
        info["source_seed"] = src_seed;
      } else if (source_type.compare("list") == 0) {
        if (!args.CheckCmdLineFlag("quiet"))
          printf("Using user specified source vertex for each run\n");
        info["source_type"] = "list";
      } else {
        args.GetCmdLineArgument("src", source);
        info["source_type"] = "user-defined";
      }
      info["source_list"] = GetSourceList(args);
      info["source_vertex"] = (int64_t)source;
      if (!args.CheckCmdLineFlag("quiet")) {
        printf("Source vertex: %lld\n", source);
      }
    }
    if (args.CheckCmdLineFlag("dst-node")) {
      args.GetCmdLineArgument("dst-node", destination_vertex);
      info["destination_vertex"] = (int)destination_vertex;
    }
    if (args.CheckCmdLineFlag("grid-size")) {
      args.GetCmdLineArgument("grid-size", grid_size);
      info["max_grid_size"] = grid_size;
    }
    if (args.CheckCmdLineFlag("iteration-num") &&
        !args.CheckCmdLineFlag("source-list")) {
      args.GetCmdLineArgument("iteration-num", num_iters);
      info["num_iteration"] = num_iters;
    }
    if (args.CheckCmdLineFlag("max-iter")) {
      args.GetCmdLineArgument("max-iter", max_iters);
      info["max_iteration"] = max_iters;
    }
    if (args.CheckCmdLineFlag("queue-sizing")) {
      args.GetCmdLineArgument("queue-sizing", q_sizing);
      info["max_queue_sizing"] = q_sizing;
    }
    if (args.CheckCmdLineFlag("queue-sizing1")) {
      args.GetCmdLineArgument("queue-sizing1", q_sizing1);
      info["max_queue_sizing1"] = q_sizing1;
    }
    if (args.CheckCmdLineFlag("in-sizing")) {
      args.GetCmdLineArgument("in-sizing", i_sizing);
      info["max_in_sizing"] = i_sizing;
    }
    if (args.CheckCmdLineFlag("partition-method")) {
      args.GetCmdLineArgument("partition-method", par_method);
      info["partition_method"] = par_method;
    }
    if (args.CheckCmdLineFlag("partition-factor")) {
      args.GetCmdLineArgument("partition-factor", par_factor);
      info["partition_factor"] = par_factor;
    }
    if (args.CheckCmdLineFlag("partition-seed")) {
      args.GetCmdLineArgument("partition-seed", par_seed);
      info["partition_seed"] = par_seed;
    }
    traversal_mode = "default";
    if (args.CheckCmdLineFlag("traversal-mode")) {
      args.GetCmdLineArgument("traversal-mode", traversal_mode);
      info["traversal_mode"] = traversal_mode;
    }
    if (traversal_mode == "default") {
      traversal_mode = (csr_ptr->GetAverageDegree() > 5) ? "LB" : "TWC";
      info["traversal_mode"] = traversal_mode;
    }
    if (args.CheckCmdLineFlag("ref_filename")) {
      args.GetCmdLineArgument("ref_filename", ref_filename);
      info["ref_filename"] = ref_filename;
    }
    if (args.CheckCmdLineFlag("delta_factor"))  // SSSP
    {
      args.GetCmdLineArgument("delta_factor", delta_factor);
      info["delta_factor"] = delta_factor;
    }
    if (args.CheckCmdLineFlag("delta")) {
      args.GetCmdLineArgument("delta", delta);
      info["delta"] = delta;
    }
    if (args.CheckCmdLineFlag("error")) {
      args.GetCmdLineArgument("error", error);
      info["error"] = error;
    }
    if (args.CheckCmdLineFlag("alpha")) {
      args.GetCmdLineArgument("alpha", alpha);
      info["alpha"] = alpha;
    }
    if (args.CheckCmdLineFlag("beta")) {
      args.GetCmdLineArgument("beta", beta);
      info["beta"] = beta;
    }
    if (args.CheckCmdLineFlag("top_nodes")) {
      args.GetCmdLineArgument("top_nodes", top_nodes);
      info["top_nodes"] = top_nodes;
    }
    if (args.CheckCmdLineFlag("walk_length")) {
      args.GetCmdLineArgument("walk_length", walk_length);
      info["walk_length"] = walk_length;
    }
    if (args.CheckCmdLineFlag("output_filename")) {
      std::string output_filename = "";
      args.GetCmdLineArgument("output_filename", output_filename);
      info["output_filename"] = output_filename;
    }
    if (args.CheckCmdLineFlag("communicate-latency")) {
      int communicate_latency = 0;
      args.GetCmdLineArgument("communicate-latency", communicate_latency);
      info["communicate_latency"] = communicate_latency;
    }
    if (args.CheckCmdLineFlag("communicate-multipy")) {
      float communicate_multipy = -1;
      args.GetCmdLineArgument("communicate-multipy", communicate_multipy);
      info["communicate_multipy"] = communicate_multipy;
    }
    if (args.CheckCmdLineFlag("expand-latency")) {
      int expand_latency = 0;
      args.GetCmdLineArgument("expand-latency", expand_latency);
      info["expand_latency"] = expand_latency;
    }
    if (args.CheckCmdLineFlag("subqueue-latency")) {
      int subqueue_latency = 0;
      args.GetCmdLineArgument("subqueue-latency", subqueue_latency);
      info["subqueue_latency"] = subqueue_latency;
    }
    if (args.CheckCmdLineFlag("fullqueue-latency")) {
      int fullqueue_latency = 0;
      args.GetCmdLineArgument("fullqueue-latency", fullqueue_latency);
      info["fullqueue_latency"] = fullqueue_latency;
    }
    if (args.CheckCmdLineFlag("makeout-latency")) {
      int makeout_latency = 0;
      args.GetCmdLineArgument("makeout-latency", makeout_latency);
      info["makeout_latency"] = makeout_latency;
    }
    if (args.CheckCmdLineFlag("do_a")) {
      float do_a = 0.001;
      args.GetCmdLineArgument("do_a", do_a);
      info["do_a"] = do_a;
    }
    if (args.CheckCmdLineFlag("do_b")) {
      float do_b = 0.200;
      args.GetCmdLineArgument("do_b", do_b);
      info["do_b"] = do_b;
    }
    if (args.CheckCmdLineFlag("tag")) {
      std::string tag = "";
      args.GetCmdLineArgument("tag", tag);
      info["tag"] = tag;
    }

    // parse device count and device list
    info["device_list"] = GetDeviceList(args);

    if (args.CheckCmdLineFlag("duplicate-graph")) {
      DuplicateGraph(args, *csr_ptr, info["edge_value"].get_bool());
      info["duplicate_graph"] = true;
    }

    ///////////////////////////////////////////////////////////////////////
    // initialize CUDA streams and context for MordernGPU API.
    // TODO: streams and context initialization can be removed after merge
    // with `mgpu-cq` branch. YC already moved them into Enactor code.
    std::vector<int> temp_devices;
    if (args.CheckCmdLineFlag("device"))  // parse device list
    {
      args.GetCmdLineArguments<int>("device", temp_devices);
      num_gpus = temp_devices.size();
    } else  // use single device with index 0
    {
      num_gpus = 1;
      int gpu_idx;
      util::GRError(cudaGetDevice(&gpu_idx), "cudaGetDevice failed", __FILE__,
                    __LINE__);
      temp_devices.push_back(gpu_idx);
    }

    cudaStream_t *streams_ = new cudaStream_t[num_gpus * num_gpus * 2];
    mgpu::ContextPtr *context_ = new mgpu::ContextPtr[num_gpus * num_gpus];

    for (int gpu = 0; gpu < num_gpus; gpu++) {
      util::SetDevice(temp_devices[gpu]);
      for (int i = 0; i < num_gpus * 2; i++) {
        int _i = gpu * num_gpus * 2 + i;
        util::GRError(cudaStreamCreate(&streams_[_i]),
                      "cudaStreamCreate failed.", __FILE__, __LINE__);
        if (i < num_gpus) {
          context_[gpu * num_gpus + i] = mgpu::CreateCudaDeviceAttachStream(
              temp_devices[gpu], streams_[_i]);
        }
      }
    }

    context = (mgpu::ContextPtr *)context_;
    streams = (cudaStream_t *)streams_;
    ///////////////////////////////////////////////////////////////////////
  }

  /**
   * @brief Initialization process for Info.
   *
   * @param[in] algorithm_name Algorithm name.
   * @param[in] args Command line arguments.
   * @param[in] csr_ref Reference to the CSR structure.
   */
  void Init(std::string algorithm_name, util::CommandLineArgs &args,
            Csr<VertexId, SizeT, Value> &csr_ref) {
    // load or generate input graph
    if (info["edge_value"].get_bool() &&
        !info["random_edge_value"].get_bool()) {
      LoadGraph<true, false>(args, csr_ref);  // load graph with weighs
    } else {
      LoadGraph<false, false>(args, csr_ref);  // load without weights
      if (info["random_edge_value"].get_bool()) {
        if (csr_ref.edge_values != NULL) free(csr_ref.edge_values);
        csr_ref.edge_values = (Value *)malloc(csr_ref.edges * sizeof(Value));
        srand(time(NULL));
        for (SizeT e = 0; e < csr_ref.edges; e++) {
          csr_ref.edge_values[e] = rand() % 64;
        }
      }
=======
struct Info
{
private:
    //int            num_iters;  // Number of times invoke primitive test
    //int            max_iters;  // Maximum number of super-steps allowed
    //int            grid_size;  // Maximum grid size (0: up to the enactor)
    //std::string traversal_mode;  // Load-balanced or Dynamic cooperative
    //int             num_gpus;  // Number of GPUs used
    //double          q_sizing;  // Maximum size scaling factor for work queues
    //double         q_sizing1;  // Value of max_queue_sizing1
    //double          i_sizing;  // Maximum size scaling factor for communication
    //int64_t         source;  // Source vertex ID to start
    //long long       destination_vertex; // Destination vertex ID
    //std::string ref_filename;  // CPU reference input file name
    //std::string    file_stem;  // Market filename path stem
    std::string       ofname;  // Used for jsonfile command
    std::string          dir;  // Used for jsondir command
    //std::string   par_method;  // Partition method
    //double        par_factor;  // Partition factor
    //int             par_seed;  // Partition seed
    //int         delta_factor;  // Used in delta-stepping SSSP
    //double             delta;  // Used in PageRank
    //double             error;  // Used in PageRank
    //double             alpha;  // Used in direction optimal BFS
    //double              beta;  // Used in direction optimal BFS
    //int            top_nodes;  // Used in Top-K
    double     total_elapsed;  // sum of running times
    double     max_elapsed  ;  // maximum running time
    double     min_elapsed  ;  // minimum running time
    json_spirit::mArray process_times; // array of running times
    int        num_runs     ;  // number of runs

    util::Parameters *parameters;

public:
    json_spirit::mObject info;  // test parameters and running statisticss
    //Csr<VertexId, SizeT, Value> *csr_ptr;  // pointer to CSR input graph
    //Csr<VertexId, SizeT, Value> *csc_ptr;  // pointer to CSC input graph
    //Csr<VertexId, SizeT, Value> *csr_query_ptr; // pointer to CSR input query graph
    //Csr<VertexId, SizeT, Value> *csr_data_ptr; // pointer to CSR input data graph
    // TODO: following two already moved into Enactor in branch mgpu-cq

    //void         *context;  // pointer to context array used by MordernGPU
    //cudaStream_t *streams;  // pointer to array of GPU streams

    /**
     * @brief Info default constructor
     */
    Info()
    {
        AssignInitValues();
    }

    template <typename GraphT>
    Info(
        std::string algorithm_name,
        util::Parameters &parameters,
        GraphT &graph)
    {
        AssignInitValues();
        Init(algorithm_name, parameters, graph);
    }

    void AssignInitValues()
    {
        // assign default values
        //info["algorithm"]          = "";     // algorithm/primitive name
        info["average_duty"]       = 0.0f;   // average runtime duty
        //info["command_line"]       = "";     // entire command line
        //info["compiler"]           = "";     // what compiled this program?
        //info["compiler_version"]   = "";     // what version compiler?
        //info["debug_mode"]         = false;  // verbose flag print debug info
        //info["dataset"]            = "";     // dataset name used in test
        info["edges_visited"]      = 0;      // number of edges touched
        info["elapsed"]            = 0.0f;   // elapsed device running time
        info["preprocess_time"]    = 0.0f;   // elapsed preprocessing time
        info["postprocess_time"]   = 0.0f;   // postprocessing time
        info["min_process_time"]   = 0.0f;   // min. elapsed time
        info["max_process_time"]   = 0.0f;   // max. elapsed time
        info["total_time"]         = 0.0f;   // total run time of the program
        info["load_time"]          = 0.0f;   // data loading time
        info["write_time"]         = 0.0f;   // output writing time
        info["output_filename"]    = "";     // output filename
        //info["engine"]             = "";     // engine name - Gunrock
        //info["edge_value"]         = false;  // default don't load weights
        //info["random_edge_value"]  = false;  // whether to generate edge weights
        //info["git_commit_sha1"]    = "";     // git commit sha1
        //info["graph_type"]         = "";     // input graph type
        //info["gunrock_version"]    = "";     // gunrock version number
        //info["idempotent"]         = false;  // enable idempotent (BFS)
        //info["instrument"]         = false;  // enable instrumentation
        //info["num_iteration"]      = 1;      // number of runs
        //info["json"]               = false;  // --json flag
        //info["jsonfile"]           = "";     // --jsonfile
        //info["jsondir"]            = "";     // --jsondir
        //info["mark_predecessors"]  = false;  // mark predecessors (BFS, SSSP)
        //info["max_grid_size"]      = 0;      // maximum grid size
        //info["max_iteration"]      = 50;     // default maximum iteration
        //info["max_in_sizing"]      = -1.0f;  // maximum in queue sizing factor
        //info["max_queue_sizing"]   = -1.0f;  // maximum queue sizing factor
        //info["max_queue_sizing1"]  = -1.0f;  // maximum queue sizing factor
        info["m_teps"]             = 0.0f;   // traversed edges per second
        //info["num_gpus"]           = 1;      // number of GPU(s) used
        info["nodes_visited"]      = 0;      // number of nodes visited
        //info["partition_method"]   = "random";  // default partition method
        //info["partition_factor"]   = -1;     // partition factor
        //info["partition_seed"]     = -1;     // partition seed
        //info["quiet_mode"]         = false;  // don't print anything
        //info["quick_mode"]         = false;  // skip CPU validation
        info["edges_redundance"]   = 0.0f;   // redundant edge work (BFS)
        info["nodes_redundance"]   = 0.0f;   // redundant node work
        //info["ref_filename"]       = "";     // reference file input
        info["search_depth"]       = 0;      // search depth (iterations)
        //info["size_check"]         = true;   // enable or disable size check
        //info["source_type"]        = "";     // source type
        //info["source_seed"]        = 0;      // source seed
        //info["source_vertex"]      = 0;      // source (BFS, SSSP)
        //info["destination_vertex"] = -1;     // destination
        //info["stream_from_host"]   = false;  // stream from host to device
        //info["traversal_mode"]     = "default";     // advance mode
        info["edges_queued"]       = 0;      // number of edges in queue
        info["nodes_queued"]       = 0;      // number of nodes in queue
        //info["undirected"]         = true;   // default use undirected input
        //info["delta_factor"]       = 16;     // default delta-factor for SSSP
        //info["delta"]              = 0.85f;  // default delta for PageRank
        //info["error"]              = 0.01f;  // default error for PageRank
        //info["scaled"]             = false;  // default scaled for PageRank
        //info["compensate"]         = false;  // default compensate for PageRank
        //info["alpha"]              = 6.0f;   // default alpha for DOBFS
        //info["beta"]               = 6.0f;   // default beta for DOBFS
        //info["top_nodes"]          = 0;      // default number of nodes for top-k primitive
        //info["normalized"]         = false;  // default normalized for PageRank
        //info["multi_graphs"]       = false;  // default only one input graph
        //info["node_value"]         = false;  // default don't load labels
        //info["label"]              = "";     // label file name used in test
        //info["communicate_latency"]= 0;      // inter-GPU communication latency
        //info["communicate_multipy"]= -1.0f;  // inter-GPU communication multiplier
        //info["expand_latency"     ]= 0;      // expand_incoming latency
        //info["subqueue_latency"   ]= 0;      // subqueue latency
        //info["fullqueue_latency"  ]= 0;      // fullqueue latency
        //info["makeout_latency"    ]= 0;      // makeout latency
        //info["direction_optimized"]= false;  // whether to enable directional optimization
        //info["do_a"               ]= 0.001;  // direction optimization parameter
        //info["do_b"               ]= 0.200;  // direction optimization parameter
        //info["duplicate_graph"    ]= false;  // whether to duplicate graph on every GPUs
        //info["64bit_VertexId"     ]= (sizeof(VertexId) == 8) ? true : false;
        //info["64bit_SizeT"        ]= (sizeof(SizeT   ) == 8) ? true : false;
        //info["64bit_Value"        ]= (sizeof(Value   ) == 8) ? true : false;
        // info["gpuinfo"]
        // info["device_list"]
        // info["sysinfo"]
        // info["time"]
        // info["userinfo"]
    }  // end Info()

    ~Info()
    {
        Release();
    }

    cudaError_t Release()
    {
        parameters = NULL;
        return cudaSuccess;
    }

    /**
     * @brief Initialization process for Info.
     * @param[in] algorithm_name Algorithm name.
     * @param[in] parameters running parameters.
     */
    void InitBase(
        std::string algorithm_name,
        util::Parameters &parameters)
    {
        this -> parameters = &parameters;

        // put basic information into info
        info["engine"] = "Gunrock";
        info["command_line"] = json_spirit::mValue(parameters.Get_CommandLine());
        util::Sysinfo sysinfo;  // get machine / OS / user / time info
        info["sysinfo"] = sysinfo.getSysinfo();
        util::Gpuinfo gpuinfo;
        info["gpuinfo"] = gpuinfo.getGpuinfo();
        util::Userinfo userinfo;
        info["userinfo"] = userinfo.getUserinfo();
        #if BOOST_COMP_CLANG
            info["compiler"] = BOOST_COMP_CLANG_NAME;
            info["compiler_version"] = BOOST_COMP_CLANG_DETECTION;
        #elif BOOST_COMP_GNUC
            info["compiler"] = BOOST_COMP_GNUC_NAME;
            info["compiler_version"] = BOOST_COMP_GNUC_DETECTION;
        #endif /* BOOST_COMP */
        time_t now = time(NULL); info["time"] = ctime(&now);
        info["gunrock_version"] = XSTR(GUNROCKVERSION);
        info["git_commit_sha1"] = g_GIT_SHA1;
        info["load_time"] = parameters.Get<float>("load-time");
        //info["graph_type"] = args.GetCmdLineArgvGraphType();

        // get configuration parameters from command line arguments
        info["algorithm"]  =  algorithm_name;  // set algorithm name
        //auto para_list = parameters.List();
        //for (auto it = para_list.begin(); it != para_list.end(); it++)
        //{
        //    info[it -> first] = it -> second;
        //}
        parameters.List(*this);

        //info["instrument"] =  args.CheckCmdLineFlag("instrumented");
        //info["size_check"] = !args.CheckCmdLineFlag("disable-size-check");
        //info["debug_mode"] =  args.CheckCmdLineFlag("v");
        //info["quick_mode"] =  args.CheckCmdLineFlag("quick");
        //info["quiet_mode"] =  args.CheckCmdLineFlag("quiet");
        //info["idempotent"] =  args.CheckCmdLineFlag("idempotence");       // BFS
        //info["mark_predecessors"] =  args.CheckCmdLineFlag("mark-pred");  // BFS
        //info["normalized"] =  args.CheckCmdLineFlag("normalized"); // PR
        //info["scaled"    ] =  args.CheckCmdLineFlag("scaled"    ); // PR
        //info["compensate"] =  args.CheckCmdLineFlag("compensate"); // PR
        //info["direction_optimized"] = args.CheckCmdLineFlag("direction-optimized");

        info["json"] = parameters.Get<bool>("json");
        ofname = parameters.Get<std::string>("jsonfile");
        dir    = parameters.Get<std::string>("jsondir");
        info["jsonfile"] = ofname;
        info["jsondir"] = dir;

        total_elapsed = 0;
        max_elapsed = 0;
        min_elapsed = 1e26;
        num_runs = 0;
        /*if (args.CheckCmdLineFlag("jsonfile"))
        {
            args.GetCmdLineArgument("jsonfile", ofname);
            info["jsonfile"] = ofname;
        }
        if (args.CheckCmdLineFlag("jsondir"))
        {
            args.GetCmdLineArgument("jsondir", dir);
            info["jsondir"] = dir;
        }

        // determine which source to start search
        if (args.CheckCmdLineFlag("src"))
        {
            std::string source_type;
            args.GetCmdLineArgument("src", source_type);
            if (source_type.empty())
            {
                source = 0;
                info["source_type"] = "default";
            }
            else if (source_type.compare("randomize") == 0)
            {
                source = graphio::RandomNode(csr_ptr->nodes);
                if (!args.CheckCmdLineFlag("quiet"))
                {
                    printf("Using random source vertex: %lld\n", source);
                }
                info["source_type"] = "random";
            }
            else if (source_type.compare("largestdegree") == 0)
            {
                int maximum_degree;
                source = csr_ptr->GetNodeWithHighestDegree(maximum_degree);
                if (!args.CheckCmdLineFlag("quiet"))
                {
                    printf("Using highest degree (%d), vertex: %lld\n",
                           maximum_degree, source);
                }
                info["source_type"] = "largest-degree";
            } else if (source_type.compare("randomize2") == 0)
            {
                source = 0;
                if (!args.CheckCmdLineFlag("quiet"))
                    printf("Using random source vertex for each run\n");
                info["source_type"] = "random2";
                int src_seed = -1;
                if (args.CheckCmdLineFlag("src-seed"))
                    args.GetCmdLineArgument("src-seed", src_seed);
                info["source_seed"]   = src_seed;
            } else if (source_type.compare("list") == 0)
            {
                if (!args.CheckCmdLineFlag("quiet"))
                    printf("Using user specified source vertex for each run\n");
                info["source_type"] = "list";
            } else
            {
                args.GetCmdLineArgument("src", source);
                info["source_type"] = "user-defined";
            }
            info["source_list"] = GetSourceList(args);
            info["source_vertex"] = (int64_t)source;
            if (!args.CheckCmdLineFlag("quiet"))
            {
                printf("Source vertex: %lld\n", source);
            }
        }
        if (args.CheckCmdLineFlag("dst-node"))
        {
            args.GetCmdLineArgument("dst-node", destination_vertex);
            info["destination_vertex"] = (int)destination_vertex;
        }
        if (args.CheckCmdLineFlag("grid-size"))
        {
            args.GetCmdLineArgument("grid-size", grid_size);
            info["max_grid_size"] = grid_size;
        }
        if (args.CheckCmdLineFlag("iteration-num") && !args.CheckCmdLineFlag("source-list"))
        {
            args.GetCmdLineArgument("iteration-num", num_iters);
            info["num_iteration"] = num_iters;
        }
        if (args.CheckCmdLineFlag("max-iter"))
        {
            args.GetCmdLineArgument("max-iter", max_iters);
            info["max_iteration"] = max_iters;
        }
        if (args.CheckCmdLineFlag("queue-sizing"))
        {
            args.GetCmdLineArgument("queue-sizing", q_sizing);
            info["max_queue_sizing"] = q_sizing;
        }
        if (args.CheckCmdLineFlag("queue-sizing1"))
        {
            args.GetCmdLineArgument("queue-sizing1", q_sizing1);
            info["max_queue_sizing1"] = q_sizing1;
        }
        if (args.CheckCmdLineFlag("in-sizing"))
        {
            args.GetCmdLineArgument("in-sizing", i_sizing);
            info["max_in_sizing"] = i_sizing;
        }
        if (args.CheckCmdLineFlag("partition-method"))
        {
            args.GetCmdLineArgument("partition-method", par_method);
            info["partition_method"] = par_method;
        }
        if (args.CheckCmdLineFlag("partition-factor"))
        {
            args.GetCmdLineArgument("partition-factor", par_factor);
            info["partition_factor"] = par_factor;
        }
        if (args.CheckCmdLineFlag("partition-seed"))
        {
            args.GetCmdLineArgument("partition-seed", par_seed);
            info["partition_seed"] = par_seed;
        }
        traversal_mode = "default";
        if (args.CheckCmdLineFlag("traversal-mode"))
        {
            args.GetCmdLineArgument("traversal-mode", traversal_mode);
            info["traversal_mode"] = traversal_mode;
        }
        if (traversal_mode == "default")
        {
            traversal_mode = (csr_ptr->GetAverageDegree() > 5) ? "LB" : "TWC";
            info["traversal_mode"] = traversal_mode;
        }
        if (args.CheckCmdLineFlag("ref_filename"))
        {
            args.GetCmdLineArgument("ref_filename", ref_filename);
            info["ref_filename"] = ref_filename;
        }
        if (args.CheckCmdLineFlag("delta_factor"))  // SSSP
        {
            args.GetCmdLineArgument("delta_factor", delta_factor);
            info["delta_factor"] = delta_factor;
        }
        if (args.CheckCmdLineFlag("delta"))
        {
            args.GetCmdLineArgument("delta", delta);
            info["delta"] = delta;
        }
        if (args.CheckCmdLineFlag("error"))
        {
            args.GetCmdLineArgument("error", error);
            info["error"] = error;
        }
        if (args.CheckCmdLineFlag("alpha"))
        {
            args.GetCmdLineArgument("alpha", alpha);
            info["alpha"] = alpha;
        }
        if (args.CheckCmdLineFlag("beta"))
        {
            args.GetCmdLineArgument("beta", beta);
            info["beta"] = beta;
        }
        if (args.CheckCmdLineFlag("top_nodes"))
        {
            args.GetCmdLineArgument("top_nodes", top_nodes);
            info["top_nodes"] = top_nodes;
        }
        if (args.CheckCmdLineFlag("output_filename"))
        {
            std::string output_filename = "";
            args.GetCmdLineArgument("output_filename", output_filename);
            info["output_filename"] = output_filename;
        }
        if (args.CheckCmdLineFlag("communicate-latency"))
        {
            int communicate_latency = 0;
            args.GetCmdLineArgument("communicate-latency", communicate_latency);
            info["communicate_latency"] = communicate_latency;
        }
        if (args.CheckCmdLineFlag("communicate-multipy"))
        {
            float communicate_multipy = -1;
            args.GetCmdLineArgument("communicate-multipy", communicate_multipy);
            info["communicate_multipy"] = communicate_multipy;
        }
        if (args.CheckCmdLineFlag("expand-latency"))
        {
            int expand_latency = 0;
            args.GetCmdLineArgument("expand-latency", expand_latency);
            info["expand_latency"] = expand_latency;
        }
        if (args.CheckCmdLineFlag("subqueue-latency"))
        {
            int subqueue_latency = 0;
            args.GetCmdLineArgument("subqueue-latency", subqueue_latency);
            info["subqueue_latency"] = subqueue_latency;
        }
        if (args.CheckCmdLineFlag("fullqueue-latency"))
        {
            int fullqueue_latency = 0;
            args.GetCmdLineArgument("fullqueue-latency", fullqueue_latency);
            info["fullqueue_latency"] = fullqueue_latency;
        }
        if (args.CheckCmdLineFlag("makeout-latency"))
        {
            int makeout_latency = 0;
            args.GetCmdLineArgument("makeout-latency", makeout_latency);
            info["makeout_latency"] = makeout_latency;
        }
        if (args.CheckCmdLineFlag("do_a"))
        {
            float do_a = 0.001;
            args.GetCmdLineArgument("do_a", do_a);
            info["do_a"] = do_a;
        }
        if (args.CheckCmdLineFlag("do_b"))
        {
            float do_b = 0.200;
            args.GetCmdLineArgument("do_b", do_b);
            info["do_b"] = do_b;
        }
        if (args.CheckCmdLineFlag("tag"))
        {
            std::string tag = "";
            args.GetCmdLineArgument("tag", tag);
            info["tag"] = tag;
        }

        // parse device count and device list
        info["device_list"] = GetDeviceList(args);

        if (args.CheckCmdLineFlag("duplicate-graph"))
        {
            DuplicateGraph(args, *csr_ptr, info["edge_value"].get_bool());
            info["duplicate_graph"] = true;
        }*/
    }

    /**
     * @brief Initialization process for Info.
     * @param[in] algorithm_name Algorithm name.
     * @param[in] parameters running parameters.
     * @param[in] graph The graph.
     */
    template <typename GraphT>
    void Init(
        std::string algorithm_name,
        util::Parameters &parameters,
        GraphT &graph)
    {
        InitBase(algorithm_name, parameters);
        //if not set or something is wrong, set it to the largest vertex ID
        //if (info["destination_vertex"].get_int64() < 0 ||
        //    info["destination_vertex"].get_int64() >= graph.nodes)
        //    info["destination_vertex"] = graph.nodes - 1;

        info["stddev_degrees"] = graph::GetStddevDegree(graph);
        info["num_vertices"]   = (uint64_t)graph.nodes;
        info["num_edges"   ]   = (uint64_t)graph.edges;
    }

    template <typename T>
    void SetVal(std::string name, const T &val)
    {
        info[name] = val;
    }

    template <typename T>
    void SetVal(std::string name, const std::vector<T> &vec)
    {
        json_spirit::mArray list;   // return mArray
        for (auto it = vec.begin(); it != vec.end(); it++)
            list.push_back(*it);
        info[name] = list;
    }

    void CollectSingleRun(double single_elapsed)
    {
        total_elapsed += single_elapsed;
        process_times.push_back(single_elapsed);
        if (max_elapsed < single_elapsed)
            max_elapsed = single_elapsed;
        if (min_elapsed > single_elapsed)
            min_elapsed = single_elapsed;
        num_runs ++;
    }

    /**
     * @brief Initialization process for Info.
     *
     * @param[in] algorithm_name Algorithm name.
     * @param[in] args Command line arguments.
     * @param[in] csr_ref Reference to the CSR structure.
     * @param[in] csc_ref Reference to the CSC structure.
     */
    /*void Init(
        std::string algorithm_name,
        util::CommandLineArgs &args,
        Csr<VertexId, SizeT, Value> &csr_ref,
        Csr<VertexId, SizeT, Value> &csc_ref)
    {
        typedef Coo<VertexId, Value> EdgeTupleType;
	    // Special initialization for SM problem
        //if(algorithm_name == "SM") return Init_SM(args,csr_ref,csc_ref);

        InitBase(algorithm_name, args);
        info["destination_vertex"] = (int64_t)csr_ref.nodes-1;   //by default set it to the largest vertex ID
        info["stddev_degrees"] = (float)csr_ref.GetStddevDegree();
        info["num_vertices"] = (int64_t)csr_ref.nodes;
        info["num_edges"   ] = (int64_t)csr_ref.edges;
    }*/

    /**
     * @brief Display JSON mObject info. Should be called after ComputeStats.
     */
    void CollectInfo()
    {
        // output JSON if user specified
        if (parameters -> Get<bool>("json"))
        {
            PrintJson();
        }
        if (parameters -> Get<std::string>("jsonfile") != "")
        {
            JsonFile();
        }
        if (parameters -> Get<std::string>("jsondir") != "")
        {
            JsonDir();
        }
    }

    /**
     * @brief Utility function to parse device list.
     *
     * @param[in] args Command line arguments.
     *
     * \return json_spirit::mArray object contain devices used.
     */
    json_spirit::mArray GetDeviceList()
    {
        json_spirit::mArray device_list;      // return mArray
        std::vector<int> devices;             // temp storage
        devices = parameters -> Get<std::vector<int>>("device");
        bool quiet = parameters -> Get<bool>("quiet");
        int num_gpus = devices.size();
        util::PrintMsg("Using " + std::to_string(num_gpus)
            + " GPU(s): [", !quiet, false);
        info["num_gpus"] = num_gpus;

        for (auto it = devices.begin(); it != devices.end(); it++)
        {
            device_list.push_back(*it);
            util::PrintMsg(" " + std::to_string(*it), !quiet, false);
        }
        util::PrintMsg(" ].", !quiet);

        return device_list;
    }

    /**
     * @brief Utility function to parse source node list.
     *
     * @param[in] args Command line arguments.
     *
     * \return json_spirit::mArray object contain source nodes used.
     */
    json_spirit::mArray GetSourceList()
    {
        json_spirit::mArray source_list;   // return mArray
        std::vector<int64_t> srcs;             // temp storage
        if (!parameters -> Have("srcs"))
            return source_list;

        srcs = parameters -> Get<std::vector<int64_t>>("srcs");
        for (auto it = srcs.begin(); it != srcs.end(); it++)
            source_list.push_back(*it);
        return source_list;
    }

    /**
     * @brief Utility function to parse per-iteration advance stats.
     *
     * @param[in] runtime_list std::vector stores per iteration runtime.
     * @param[in] mteps_list std::vector stores per iteration mteps.
     * @param[in] input_frontier_list std::vector stores per iteration input frontier number.
     * @param[in] output_frontier_list std::vector stores per iteration output frontier number.
     * @param[in] dir_list std::vector stores per iteration advance direction.
     * @param[in] runtimes json_spirit::mArray to store per iteration runtimes.
     * @param[in] mteps json_spirit::mArray to store per iteration mteps.
     * @param[in] output_frontiers json_spirit::mArray to store per iteration output frontier numbers.
     * @param[in] dirs json_spirit::mArray to store per iteration direction.
     *
     */
    /*void GetPerIterationAdvanceStats(
        std::vector<float> &runtime_list,
        std::vector<float> &mteps_list,
        std::vector<int> &input_frontier_list,
        std::vector<int> &output_frontier_list,
        std::vector<bool> &dir_list,
        json_spirit::mArray &runtimes,
        json_spirit::mArray &mteps,
        json_spirit::mArray &input_frontiers,
        json_spirit::mArray &output_frontiers,
        json_spirit::mArray &dirs)
    {
        for (int i = 0; i < runtime_list.size(); ++i) {
            runtimes.push_back(runtime_list[i]);
            mteps.push_back(mteps_list[i]);
            input_frontiers.push_back(input_frontier_list[i]);
            output_frontiers.push_back(output_frontier_list[i]);
            dirs.push_back(dir_list[i]?"push":"pull");
        }
        return;
    }*/

    /**
     * @brief Writes the JSON structure to STDOUT (command line --json).
     */
    void PrintJson()
    {
        json_spirit::write_stream(
            json_spirit::mValue(info), std::cout,
            json_spirit::pretty_print);
        //printf("\n");
>>>>>>> 07c8340d
    }
    csr_ptr = &csr_ref;  // set graph pointer
    InitBase(algorithm_name, args);
    if (info["destination_vertex"].get_int64() < 0 ||
        info["destination_vertex"].get_int64() >= (int)csr_ref.nodes)
      info["destination_vertex"] =
          (int)csr_ref.nodes - 1;  // if not set or something is wrong, set it
                                   // to the largest vertex ID
    info["stddev_degrees"] = (float)csr_ref.GetStddevDegree();
    info["num_vertices"] = (int64_t)csr_ref.nodes;
    info["num_edges"] = (int64_t)csr_ref.edges;
  }

  /**
   * @brief Initialization process for Info.
   *
   * @param[in] algorithm_name Algorithm name.
   * @param[in] args Command line arguments.
   * @param[in] csr_ref Reference to the CSR structure.
   * @param[in] csc_ref Reference to the CSC structure.
   */
  void Init(std::string algorithm_name, util::CommandLineArgs &args,
            Csr<VertexId, SizeT, Value> &csr_ref,
            Csr<VertexId, SizeT, Value> &csc_ref) {
    typedef Coo<VertexId, Value> EdgeTupleType;
    // Special initialization for SM problem
    if (algorithm_name == "SM") return Init_SM(args, csr_ref, csc_ref);

    // load or generate input graph
    if (info["edge_value"].get_bool()) {
      if (info["undirected"].get_bool()) {
        LoadGraph<true, false>(args, csr_ref);  // with weigh values
        csc_ref.FromCsr(csr_ref);
      } else {
        LoadGraph<true, false>(args, csr_ref);  // load CSR input
        csc_ref.template CsrToCsc<EdgeTupleType>(csc_ref, csr_ref);
      }
    } else  // does not need weight values
    {
      if (info["undirected"].get_bool()) {
        LoadGraph<false, false>(args, csr_ref);  // without weights
        csc_ref.FromCsr(csr_ref);
      } else {
        LoadGraph<false, false>(args, csr_ref);  // without weights
        csc_ref.template CsrToCsc<EdgeTupleType>(csc_ref, csr_ref);
      }
    }
<<<<<<< HEAD
    csr_ptr = &csr_ref;  // set CSR pointer
    csc_ptr = &csc_ref;  // set CSC pointer
    InitBase(algorithm_name, args);
    info["destination_vertex"] =
        (int64_t)csr_ref.nodes -
        1;  // by default set it to the largest vertex ID
    info["stddev_degrees"] = (float)csr_ref.GetStddevDegree();
    info["num_vertices"] = (int64_t)csr_ref.nodes;
    info["num_edges"] = (int64_t)csr_ref.edges;
  }

  /**
   * @brief Display JSON mObject info. Should be called after ComputeStats.
   */
  void CollectInfo() {
    // output JSON if user specified
    if (info["json"].get_bool()) {
      PrintJson();
    }
    if (ofname != "") {
      JsonFile();
    }
    if (dir != "") {
      JsonDir();
    }
  }

  /**
   * @brief Utility function to parse device list.
   *
   * @param[in] args Command line arguments.
   *
   * \return json_spirit::mArray object contain devices used.
   */
  json_spirit::mArray GetDeviceList(util::CommandLineArgs &args) {
    json_spirit::mArray device_list;      // return mArray
    std::vector<int> devices;             // temp storage
    if (args.CheckCmdLineFlag("device"))  // parse command
    {
      args.GetCmdLineArguments<int>("device", devices);
      num_gpus = devices.size();
      if (!args.CheckCmdLineFlag("quiet")) {
        printf("Using %d GPU(s): [", num_gpus);
        for (int i = 0; i < num_gpus; ++i) {
          printf(" %d", devices[i]);
        }
        printf(" ].\n");
      }
      info["num_gpus"] = num_gpus;  // update number of devices
      for (int i = 0; i < num_gpus; i++) {
        device_list.push_back(devices[i]);
      }
    } else  // use single device with index 0
    {
      num_gpus = 1;
      device_list.push_back(0);
      if (!args.CheckCmdLineFlag("quiet")) {
        printf("Using 1 GPU: [ 0 ].\n");
      }
    }
    return device_list;
  }

  /**
   * @brief Utility function to parse source node list.
   *
   * @param[in] args Command line arguments.
   *
   * \return json_spirit::mArray object contain source nodes used.
   */
  json_spirit::mArray GetSourceList(util::CommandLineArgs &args) {
    json_spirit::mArray source_list;           // return mArray
    std::vector<int> srcs;                     // temp storage
    if (args.CheckCmdLineFlag("source-list"))  // parse command
    {
      args.GetCmdLineArguments<int>("source-list", srcs);
      int num_sources = srcs.size();
      info["num_iteration"] = num_sources;  // update number of devices
      for (int i = 0; i < num_sources; i++) {
        source_list.push_back(srcs[i]);
      }
    }
    return source_list;
  }

  /**
   * @brief Utility function to parse per-iteration advance stats.
   *
   * @param[in] runtime_list std::vector stores per iteration runtime.
   * @param[in] mteps_list std::vector stores per iteration mteps.
   * @param[in] input_frontier_list std::vector stores per iteration input
   * frontier number.
   * @param[in] output_frontier_list std::vector stores per iteration output
   * frontier number.
   * @param[in] dir_list std::vector stores per iteration advance direction.
   * @param[in] runtimes json_spirit::mArray to store per iteration runtimes.
   * @param[in] mteps json_spirit::mArray to store per iteration mteps.
   * @param[in] output_frontiers json_spirit::mArray to store per iteration
   * output frontier numbers.
   * @param[in] dirs json_spirit::mArray to store per iteration direction.
   *
   */
  void GetPerIterationAdvanceStats(
      std::vector<float> &runtime_list, std::vector<float> &mteps_list,
      std::vector<int> &input_frontier_list,
      std::vector<int> &output_frontier_list, std::vector<bool> &dir_list,
      json_spirit::mArray &runtimes, json_spirit::mArray &mteps,
      json_spirit::mArray &input_frontiers,
      json_spirit::mArray &output_frontiers, json_spirit::mArray &dirs) {
    for (int i = 0; i < runtime_list.size(); ++i) {
      runtimes.push_back(runtime_list[i]);
      mteps.push_back(mteps_list[i]);
      input_frontiers.push_back(input_frontier_list[i]);
      output_frontiers.push_back(output_frontier_list[i]);
      dirs.push_back(dir_list[i] ? "push" : "pull");
    }
    return;
  }

  /**
   * @brief Writes the JSON structure to STDOUT (command line --json).
   */
  void PrintJson() {
    json_spirit::write_stream(json_spirit::mValue(info), std::cout,
                              json_spirit::pretty_print);
    printf("\n");
  }

  /*
   * @brief Writes the JSON structure to filename (command line --jsonfile).
   */
  void JsonFile() {
    std::ofstream of(ofname.data());
    json_spirit::write_stream(json_spirit::mValue(info), of,
                              json_spirit::pretty_print);
  }

  /**
   * @brief Writes the JSON structure to an automatically-uniquely-named
   * file in the dir directory (command line --jsondir).
   */
  void JsonDir() {
    std::string filename = dir + "/" + info["algorithm"].get_str() + "_" +
                           ((file_stem != "") ? (file_stem + "_") : "") +
                           info["time"].get_str() + ".json";
    // now filter out bad chars (the list in bad_chars)
    char bad_chars[] = ":\n";
    for (unsigned int i = 0; i < strlen(bad_chars); ++i) {
      filename.erase(
          std::remove(filename.begin(), filename.end(), bad_chars[i]),
          filename.end());
    }
    std::string ofname = filename.data();
    std::ofstream of(ofname);
    // now store the filename back into the JSON structure
    info["jsonfile"] = ofname;
    json_spirit::write_stream(json_spirit::mValue(info), of,
                              json_spirit::pretty_print);
  }

  int DuplicateGraph(util::CommandLineArgs &args,
                     Csr<VertexId, SizeT, Value> &graph,
                     bool edge_value = false) {
    VertexId org_src = info["source_vertex"].get_int64();
    int num_gpus = info["num_gpus"].get_int();
    bool undirected = info["undirected"].get_bool();

    if (num_gpus == 1) return 0;

    SizeT org_nodes = graph.nodes;
    SizeT org_edges = graph.edges;
    SizeT new_nodes = graph.nodes * num_gpus + 1;
    SizeT new_edges =
        graph.edges * num_gpus + ((undirected) ? 2 : 1) * num_gpus;
    printf(
        "Duplicatiing graph, #V = %lld -> %lld, #E = %lld -> %lld, src = %lld "
        "-> 0\n",
        (long long)org_nodes, (long long)new_nodes, (long long)org_edges,
        (long long)new_edges, (long long)org_src);

    SizeT *new_row_offsets = (SizeT *)malloc(sizeof(SizeT) * (new_nodes + 1));
    VertexId *new_column_indices =
        (VertexId *)malloc(sizeof(VertexId) * new_edges);
    new_row_offsets[0] = 0;
    for (int gpu = 0; gpu < num_gpus; gpu++)
      new_column_indices[gpu] = org_nodes * gpu + 1 + org_src;
    new_row_offsets[new_nodes] = new_edges;
    info["source_vertex"] = 0;
    source = 0;

#pragma omp parallel for
    for (VertexId org_v = 0; org_v < org_nodes; org_v++) {
      SizeT org_row_offset = graph.row_offsets[org_v];
      SizeT out_degree = graph.row_offsets[org_v + 1] - org_row_offset;
      for (int gpu = 0; gpu < num_gpus; gpu++) {
        VertexId new_v = org_nodes * gpu + 1 + org_v;
        SizeT new_row_offset = num_gpus + org_edges * gpu + org_row_offset;
        if (undirected) {
          new_row_offset += gpu;
          if (org_v > org_src) new_row_offset++;
        }
        new_row_offsets[new_v] = new_row_offset;
        SizeT start_pos = new_row_offset;

        if (org_v == org_src && undirected) {
          new_column_indices[start_pos] = 0;
          start_pos++;
        }

        for (SizeT i = 0; i < out_degree; i++) {
          VertexId org_u = graph.column_indices[org_row_offset + i];
          VertexId new_u = org_nodes * gpu + 1 + org_u;
          new_column_indices[start_pos + i] = new_u;
        }
      }
    }

    free(graph.row_offsets);
    graph.row_offsets = new_row_offsets;
    free(graph.column_indices);
    graph.column_indices = new_column_indices;
    graph.nodes = new_nodes;
    graph.edges = new_edges;
    new_row_offsets = NULL;
    new_column_indices = NULL;

    return 0;
  }

  /**
   * @brief Utility function to load input graph.
   *
   * @tparam EDGE_VALUE
   * @tparam INVERSE_GRAPH
   *
   * @param[in] args Command line arguments.
   * @param[in] csr_ref Reference to the CSR graph.
   *
   * \return int whether successfully loaded the graph (0 success, 1 error).
   */
  template <bool EDGE_VALUE, bool INVERSE_GRAPH>
  int LoadGraph(util::CommandLineArgs &args,
                Csr<VertexId, SizeT, Value> &csr_ref) {
    std::string graph_type = args.GetCmdLineArgvGraphType();

    if (graph_type == "market")  // Matrix-market graph
    {
      if (!args.CheckCmdLineFlag("quiet")) {
        printf("Loading Matrix-market coordinate-formatted graph ...\n");
      }

      char *market_filename = args.GetCmdLineArgvDataset();

      std::ifstream fp(market_filename);
      if (market_filename == NULL || !fp.is_open()) {
        fprintf(stderr, "Input graph file %s does not exist.\n",
                market_filename);
        exit(EXIT_FAILURE);
      }
      boost::filesystem::path market_filename_path(market_filename);
      file_stem = market_filename_path.stem().string();
      info["dataset"] = file_stem;
      if (graphio::BuildMarketGraph<EDGE_VALUE>(
              market_filename, csr_ref, info["undirected"].get_bool(),
              INVERSE_GRAPH, args.CheckCmdLineFlag("quiet")) != 0) {
        return 1;
      }
    } else if (graph_type == "rmat" || graph_type == "grmat" ||
               graph_type == "metarmat")  // R-MAT graph
    {
      if (!args.CheckCmdLineFlag("quiet")) {
        printf("Generating R-MAT graph ...\n");
      }
      // parse R-MAT parameters
      SizeT rmat_nodes = 1 << 10;
      SizeT rmat_edges = 1 << 10;
      SizeT rmat_scale = 10;
      SizeT rmat_edgefactor = 48;
      double rmat_a = 0.57;
      double rmat_b = 0.19;
      double rmat_c = 0.19;
      double rmat_d = 1 - (rmat_a + rmat_b + rmat_c);
      double rmat_vmin = 1;
      double rmat_vmultipiler = 64;
      int rmat_seed = -1;

      args.GetCmdLineArgument("rmat_scale", rmat_scale);
      rmat_nodes = 1 << rmat_scale;
      args.GetCmdLineArgument("rmat_nodes", rmat_nodes);
      args.GetCmdLineArgument("rmat_edgefactor", rmat_edgefactor);
      rmat_edges = rmat_nodes * rmat_edgefactor;
      args.GetCmdLineArgument("rmat_edges", rmat_edges);
      args.GetCmdLineArgument("rmat_a", rmat_a);
      args.GetCmdLineArgument("rmat_b", rmat_b);
      args.GetCmdLineArgument("rmat_c", rmat_c);
      rmat_d = 1 - (rmat_a + rmat_b + rmat_c);
      args.GetCmdLineArgument("rmat_d", rmat_d);
      args.GetCmdLineArgument("rmat_seed", rmat_seed);
      args.GetCmdLineArgument("rmat_vmin", rmat_vmin);
      args.GetCmdLineArgument("rmat_vmultipiler", rmat_vmultipiler);

      std::vector<int> temp_devices;
      if (args.CheckCmdLineFlag("device"))  // parse device list
      {
        args.GetCmdLineArguments<int>("device", temp_devices);
        num_gpus = temp_devices.size();
      } else  // use single device with index 0
      {
        num_gpus = 1;
        int gpu_idx;
        util::GRError(cudaGetDevice(&gpu_idx), "cudaGetDevice failed", __FILE__,
                      __LINE__);
        temp_devices.push_back(gpu_idx);
      }
      int *gpu_idx = new int[temp_devices.size()];
      for (int i = 0; i < temp_devices.size(); i++)
        gpu_idx[i] = temp_devices[i];

      // put everything into mObject info
      info["rmat_a"] = rmat_a;
      info["rmat_b"] = rmat_b;
      info["rmat_c"] = rmat_c;
      info["rmat_d"] = rmat_d;
      info["rmat_seed"] = rmat_seed;
      info["rmat_scale"] = (int64_t)rmat_scale;
      info["rmat_nodes"] = (int64_t)rmat_nodes;
      info["rmat_edges"] = (int64_t)rmat_edges;
      info["rmat_edgefactor"] = (int64_t)rmat_edgefactor;
      info["rmat_vmin"] = rmat_vmin;
      info["rmat_vmultipiler"] = rmat_vmultipiler;
      // can use to_string since c++11 is required, niiiice.
      file_stem = "rmat_" +
                  (args.CheckCmdLineFlag("rmat_scale")
                       ? ("n" + std::to_string(rmat_scale))
                       : std::to_string(rmat_nodes)) +
                  "_" +
                  (args.CheckCmdLineFlag("rmat_edgefactor")
                       ? ("e" + std::to_string(rmat_edgefactor))
                       : std::to_string(rmat_edges));
      info["dataset"] = file_stem;

      util::CpuTimer cpu_timer;
      cpu_timer.Start();

      // generate R-MAT graph
      if (graph_type == "rmat") {
        if (graphio::rmat::BuildRmatGraph<EDGE_VALUE>(
                rmat_nodes, rmat_edges, csr_ref, info["undirected"].get_bool(),
                rmat_a, rmat_b, rmat_c, rmat_d, rmat_vmultipiler, rmat_vmin,
                rmat_seed, args.CheckCmdLineFlag("quiet")) != 0) {
          return 1;
        }
      } else if (graph_type == "grmat") {
        if (graphio::grmat::BuildRmatGraph<EDGE_VALUE>(
                rmat_nodes, rmat_edges, csr_ref, info["undirected"].get_bool(),
                rmat_a, rmat_b, rmat_c, rmat_d, rmat_vmultipiler, rmat_vmin,
                rmat_seed, args.CheckCmdLineFlag("quiet"), temp_devices.size(),
                gpu_idx) != 0) {
          return 1;
        }
      } else  // must be metarmat
      {
        if (graphio::grmat::BuildMetaRmatGraph<EDGE_VALUE>(
                rmat_nodes, rmat_edges, csr_ref, info["undirected"].get_bool(),
                rmat_a, rmat_b, rmat_c, rmat_d, rmat_vmultipiler, rmat_vmin,
                rmat_seed, args.CheckCmdLineFlag("quiet"), temp_devices.size(),
                gpu_idx) != 0) {
          return 1;
        }
      }

      cpu_timer.Stop();
      float elapsed = cpu_timer.ElapsedMillis();
      delete[] gpu_idx;
      gpu_idx = NULL;

      if (!args.CheckCmdLineFlag("quiet")) {
        printf(
            "R-MAT graph generated in %.3f ms, "
            "a = %.3f, b = %.3f, c = %.3f, d = %.3f\n",
            elapsed, rmat_a, rmat_b, rmat_c, rmat_d);
      }
    } else if (graph_type == "rgg") {
      if (!args.CheckCmdLineFlag("quiet")) {
        printf("Generating RGG (Random Geometry Graph) ...\n");
      }

      SizeT rgg_nodes = 1 << 10;
      SizeT rgg_scale = 10;
      double rgg_thfactor = 0.55;
      double rgg_threshold = rgg_thfactor * sqrt(log(rgg_nodes) / rgg_nodes);
      double rgg_vmultipiler = 1;
      int rgg_seed = -1;

      args.GetCmdLineArgument("rgg_scale", rgg_scale);
      rgg_nodes = 1 << rgg_scale;
      args.GetCmdLineArgument("rgg_nodes", rgg_nodes);
      args.GetCmdLineArgument("rgg_thfactor", rgg_thfactor);
      rgg_threshold = rgg_thfactor * sqrt(log(rgg_nodes) / rgg_nodes);
      args.GetCmdLineArgument("rgg_threshold", rgg_threshold);
      args.GetCmdLineArgument("rgg_vmultipiler", rgg_vmultipiler);
      args.GetCmdLineArgument("rgg_seed", rgg_seed);

      // put everything into mObject info
      info["rgg_seed"] = rgg_seed;
      info["rgg_scale"] = (int64_t)rgg_scale;
      info["rgg_nodes"] = (int64_t)rgg_nodes;
      info["rgg_thfactor"] = rgg_thfactor;
      info["rgg_threshold"] = rgg_threshold;
      info["rgg_vmultipiler"] = rgg_vmultipiler;
      // file_stem =
      // "rgg_s"+std::to_string(rgg_scale)+"_e"+std::to_string(csr_ref.edges)+"_f"+std::to_string(rgg_thfactor);
      file_stem = "rgg_" +
                  (args.CheckCmdLineFlag("rgg_scale")
                       ? ("n" + std::to_string(rgg_scale))
                       : std::to_string(rgg_nodes)) +
                  "_" +
                  (args.CheckCmdLineFlag("rgg_thfactor")
                       ? ("t" + std::to_string(rgg_thfactor))
                       : std::to_string(rgg_threshold));
      info["dataset"] = file_stem;

      util::CpuTimer cpu_timer;
      cpu_timer.Start();

      // generate random geometry graph
      if (graphio::rgg::BuildRggGraph<EDGE_VALUE>(
              rgg_nodes, csr_ref, rgg_threshold, info["undirected"].get_bool(),
              rgg_vmultipiler, 1, rgg_seed,
              args.CheckCmdLineFlag("quiet")) != 0) {
        return 1;
      }

      cpu_timer.Stop();
      float elapsed = cpu_timer.ElapsedMillis();
      if (!args.CheckCmdLineFlag("quiet")) {
        printf(
            "RGG generated in %.3f ms, "
            "threshold = %.3lf, vmultipiler = %.3lf\n",
            elapsed, rgg_threshold, rgg_vmultipiler);
      }
    } else if (graph_type == "smallworld") {
      if (!args.CheckCmdLineFlag("quiet")) {
        printf("Generating Small World Graph ...\n");
      }

      SizeT sw_nodes = 1 << 10;
      SizeT sw_scale = 10;
      double sw_p = 0.0;
      SizeT sw_k = 6;
      int sw_seed = -1;
      double sw_vmultipiler = 1.00;
      double sw_vmin = 1.00;

      args.GetCmdLineArgument("sw_scale", sw_scale);
      sw_nodes = 1 << sw_scale;
      args.GetCmdLineArgument("sw_nodes", sw_nodes);
      args.GetCmdLineArgument("sw_k", sw_k);
      args.GetCmdLineArgument("sw_p", sw_p);
      args.GetCmdLineArgument("sw_seed", sw_seed);
      args.GetCmdLineArgument("sw_vmultipiler", sw_vmultipiler);
      args.GetCmdLineArgument("sw_vmin", sw_vmin);

      info["sw_seed"] = sw_seed;
      info["sw_scale"] = (int64_t)sw_scale;
      info["sw_nodes"] = (int64_t)sw_nodes;
      info["sw_p"] = sw_p;
      info["sw_k"] = (int64_t)sw_k;
      info["sw_vmultipiler"] = sw_vmultipiler;
      info["sw_vmin"] = sw_vmin;
      file_stem =
          "smallworld_" +
          (args.CheckCmdLineFlag("sw_scale") ? ("n" + std::to_string(sw_scale))
                                             : std::to_string(sw_nodes)) +
          "k" + std::to_string(sw_k) + "_p" + std::to_string(sw_p);
      info["dataset"] = file_stem;

      util::CpuTimer cpu_timer;
      cpu_timer.Start();
      if (graphio::small_world::BuildSWGraph<EDGE_VALUE>(
              sw_nodes, csr_ref, sw_k, sw_p, info["undirected"].get_bool(),
              sw_vmultipiler, sw_vmin, sw_seed,
              args.CheckCmdLineFlag("quiet")) != cudaSuccess) {
        return 1;
      }
      cpu_timer.Stop();
      float elapsed = cpu_timer.ElapsedMillis();
      if (!args.CheckCmdLineFlag("quiet")) {
        printf(
            "Small World Graph generated in %.3lf ms, "
            "k = %lld, p = %.3lf\n",
            elapsed, (long long)sw_k, sw_p);
      }
    } else {
      fprintf(stderr, "Unspecified graph type.\n");
      exit(EXIT_FAILURE);
    }

    if (!args.CheckCmdLineFlag("quiet")) {
      csr_ref.GetAverageDegree();
      csr_ref.PrintHistogram();
      if (info["algorithm"].get_str().compare("SSSP") == 0) {
        csr_ref.GetAverageEdgeValue();
        int max_degree;
        csr_ref.GetNodeWithHighestDegree(max_degree);
        printf("Maximum degree: %d\n", max_degree);
      }
    }
    return 0;
  }

  /**
   * @brief SM Utility function to load input graph.
   *
   * @tparam NODE_VALUE
   *
   * @param[in] args Command line arguments.
   * @param[in] csr_ref Reference to the CSR graph.
   * @param[in] type normal type or qeury type
   *
   * \return int whether successfully loaded the graph (0 success, 1 error).
   */
  template <bool NODE_VALUE>
  int LoadGraph_SM(util::CommandLineArgs &args,
                   Csr<VertexId, SizeT, Value> &csr_ref, std::string type) {
    std::string graph_type = args.GetCmdLineArgvGraphType();
    if (graph_type == "market")  // Matrix-market graph
    {
      if (!args.CheckCmdLineFlag("quiet")) {
        printf("Loading Matrix-market coordinate-formatted graph ...\n");
      }
      char *market_filename = NULL;
      char *label_filename = NULL;

      if (type == "query") {
        market_filename = args.GetCmdLineArgvQueryDataset();
        if (NODE_VALUE) label_filename = args.GetCmdLineArgvQueryLabel();
      } else {
        market_filename = args.GetCmdLineArgvDataDataset();
        if (NODE_VALUE) label_filename = args.GetCmdLineArgvDataLabel();
      }

      if (market_filename == NULL) {
        printf("Log.");
        fprintf(stderr, "Input graph does not exist.\n");
        return 1;
      }

      if (NODE_VALUE && label_filename == NULL) {
        printf("Log.");
        fprintf(stderr, "Input graph labels does not exist.\n");
        return 1;
      }

      boost::filesystem::path market_filename_path(market_filename);
      file_stem = market_filename_path.stem().string();
      info["dataset"] = file_stem;
      if (graphio::BuildMarketGraph_SM<NODE_VALUE>(
              market_filename, label_filename, csr_ref,
              info["undirected"].get_bool(), false,
              args.CheckCmdLineFlag("quiet")) != 0) {
        return 1;
      }
    } else {
      fprintf(stderr, "Unspecified graph type.\n");
      return 1;
    }

    if (!args.CheckCmdLineFlag("quiet")) {
      csr_ref.GetAverageDegree();
      csr_ref.PrintHistogram();
      if (info["algorithm"].get_str().compare("SSSP") == 0) {
        csr_ref.GetAverageEdgeValue();
        int max_degree;
        csr_ref.GetNodeWithHighestDegree(max_degree);
        printf("Maximum degree: %d\n", max_degree);
      }
    }
    return 0;
  }

  /**
   * @brief SM Initialization process for Info.
   *
   * @param[in] args Command line arguments.
   * @param[in] csr_query_ref Reference to the CSR structure.
   * @param[in] csr_data_ref Reference to the CSR structure.
   */
  void Init_SM(util::CommandLineArgs &args,
               Csr<VertexId, SizeT, Value> &csr_query_ref,
               Csr<VertexId, SizeT, Value> &csr_data_ref) {
    if (info["node_value"].get_bool()) {
      LoadGraph_SM<true>(args, csr_query_ref, "query");
      LoadGraph_SM<true>(args, csr_data_ref, "data");
    } else {
      LoadGraph_SM<false>(args, csr_query_ref, "query");
      LoadGraph_SM<false>(args, csr_data_ref, "data");
    }
    csr_query_ptr = &csr_query_ref;
    csr_data_ptr = &csr_data_ref;
    csr_ptr = &csr_data_ref;

    InitBase("SM", args);
    if (info["destination_vertex"].get_int64() < 0 ||
        info["destination_vertex"].get_int64() >= (int)csr_data_ref.nodes)
      info["destination_vertex"] =
          (int)csr_data_ref.nodes - 1;  // if not set or something is wrong, set
                                        // it to the largest vertex ID
    info["stddev_degrees"] = (float)csr_data_ref.GetStddevDegree();
    info["num_vertices"] = (int64_t)csr_data_ref.nodes;
    info["num_edges"] = (int64_t)csr_data_ref.edges;
  }

  /**
   * @brief Compute statistics common to all primitives.
   *
   * @param[in] enactor_stats
   * @param[in] elapsed
   * @param[in] labels
   * @param[in] get_traversal_stats
   */
  template <typename EnactorStats, typename T>
  void ComputeCommonStats(EnactorStats *enactor_stats, double elapsed,
                          const T *labels = NULL,
                          bool get_traversal_stats = false) {
    double total_lifetimes = 0;
    double total_runtimes = 0;

    // traversal stats
    int64_t edges_queued = 0;
    int64_t nodes_queued = 0;
    int64_t search_depth = 0;
    int64_t nodes_visited = 0;
    int64_t edges_visited = 0;
    float m_teps = 0.0f;
    double edges_redundance = 0.0f;
    double nodes_redundance = 0.0f;

    json_spirit::mArray device_list = info["device_list"].get_array();

    for (int gpu = 0; gpu < num_gpus; ++gpu) {
      int my_gpu_idx = device_list[gpu].get_int();
      if (num_gpus != 1) {
        if (util::SetDevice(my_gpu_idx)) return;
      }
      cudaDeviceSynchronize();

      for (int peer = 0; peer < num_gpus; ++peer) {
        EnactorStats *estats = enactor_stats + gpu * num_gpus + peer;
        if (get_traversal_stats) {
          edges_queued += estats->edges_queued[0];
          estats->edges_queued.Move(util::DEVICE, util::HOST);
          edges_queued += estats->edges_queued[0];

          nodes_queued += estats->nodes_queued[0];
          estats->nodes_queued.Move(util::DEVICE, util::HOST);
          nodes_queued += estats->nodes_queued[0];

          if (estats->iteration > search_depth) {
            search_depth = estats->iteration;
          }
        }
        total_lifetimes += estats->total_lifetimes;
        total_runtimes += estats->total_runtimes;
      }
    }

#ifdef RECORD_PER_ITERATION_STATS
    if (get_traversal_stats) {
      // TODO: collect info for multi-GPUs
      EnactorStats *estats = enactor_stats;
      json_spirit::mArray per_iteration_advance_runtime;
      json_spirit::mArray per_iteration_advance_mteps;
      json_spirit::mArray per_iteration_advance_input_frontier;
      json_spirit::mArray per_iteration_advance_output_frontier;
      json_spirit::mArray per_iteration_advance_dir;
      GetPerIterationAdvanceStats(
          estats->per_iteration_advance_time,
          estats->per_iteration_advance_mteps,
          estats->per_iteration_advance_input_edges,
          estats->per_iteration_advance_output_edges,
          estats->per_iteration_advance_direction,
          per_iteration_advance_runtime, per_iteration_advance_mteps,
          per_iteration_advance_input_frontier,
          per_iteration_advance_output_frontier, per_iteration_advance_dir);

      info["per_iteration_advance_runtime"] = per_iteration_advance_runtime;
      info["per_iteration_advance_mteps"] = per_iteration_advance_mteps;
      info["per_iteration_advance_input_frontier"] =
          per_iteration_advance_input_frontier;
      info["per_iteration_advance_output_frontier"] =
          per_iteration_advance_output_frontier;
      info["per_iteration_advance_direction"] = per_iteration_advance_dir;
    }
#endif
=======

    /**
     * @brief Writes the JSON structure to an automatically-uniquely-named
     * file in the dir directory (command line --jsondir).
     */
    void JsonDir()
    {
        std::string dataset = parameters -> Get<std::string>("dataset");
        std::string filename =
            dir + "/" + info["algorithm"].get_str() + "_" +
            ((dataset!= "") ? (dataset + "_") : "") +
            info["time"].get_str() + ".json";
        // now filter out bad chars (the list in bad_chars)
        char bad_chars[] = ":\n";
        for (unsigned int i = 0; i < strlen(bad_chars); ++i)
        {
            filename.erase(
                std::remove(filename.begin(), filename.end(), bad_chars[i]),
                filename.end());
        }
        std::string ofname = filename.data();
        std::ofstream of(ofname);
        // now store the filename back into the JSON structure
        info["jsonfile"] = ofname;
        json_spirit::write_stream(
            json_spirit::mValue(info), of,
            json_spirit::pretty_print);
    }

    /*int DuplicateGraph(
        util::CommandLineArgs &args,
        Csr<VertexId, SizeT, Value> &graph,
        bool edge_value = false)
    {
        VertexId org_src = info["source_vertex"].get_int64();
        int num_gpus     = info["num_gpus"     ].get_int  ();
        bool undirected  = info["undirected"   ].get_bool ();

        if (num_gpus == 1) return 0;

        SizeT org_nodes = graph. nodes;
        SizeT org_edges = graph. edges;
        SizeT new_nodes = graph. nodes * num_gpus + 1;
        SizeT new_edges = graph. edges * num_gpus + ((undirected) ? 2 : 1) * num_gpus;
        printf("Duplicatiing graph, #V = %lld -> %lld, #E = %lld -> %lld, src = %lld -> 0\n",
            (long long)org_nodes, (long long)new_nodes,
            (long long)org_edges, (long long)new_edges,
            (long long)org_src);

        SizeT    *new_row_offsets    = (SizeT*)malloc(sizeof(SizeT) * (new_nodes+1));
        VertexId *new_column_indices = (VertexId*)malloc(sizeof(VertexId) * new_edges);
        new_row_offsets[0] = 0;
        for (int gpu = 0; gpu < num_gpus; gpu ++)
            new_column_indices[gpu] = org_nodes * gpu + 1 + org_src;
        new_row_offsets[new_nodes] = new_edges;
        info["source_vertex"] = 0;
        source = 0;

        #pragma omp parallel for
        for (VertexId org_v = 0; org_v < org_nodes; org_v ++)
        {
            SizeT org_row_offset = graph. row_offsets[org_v];
            SizeT out_degree = graph. row_offsets[org_v + 1] - org_row_offset;
            for (int gpu = 0; gpu < num_gpus; gpu ++)
            {
                VertexId new_v = org_nodes * gpu + 1 + org_v;
                SizeT new_row_offset = num_gpus + org_edges * gpu + org_row_offset;
                if (undirected)
                {
                    new_row_offset += gpu;
                    if (org_v > org_src) new_row_offset ++;
                }
                new_row_offsets[new_v] = new_row_offset;
                SizeT start_pos = new_row_offset;

                if (org_v == org_src && undirected)
                {
                    new_column_indices[start_pos] = 0;
                    start_pos ++;
                }

                for (SizeT i = 0; i < out_degree; i++)
                {
                    VertexId org_u = graph. column_indices[org_row_offset + i];
                    VertexId new_u = org_nodes * gpu + 1 + org_u;
                    new_column_indices[start_pos + i] = new_u;
                }
            }
        }

        free(graph. row_offsets   ); graph. row_offsets    = new_row_offsets;
        free(graph. column_indices); graph. column_indices = new_column_indices;
        graph. nodes = new_nodes;
        graph. edges = new_edges;
        new_row_offsets = NULL;
        new_column_indices = NULL;

        return 0;
    }*/

    /**
     * @brief SM Utility function to load input graph.
     *
     * @tparam NODE_VALUE
     *
     * @param[in] args Command line arguments.
     * @param[in] csr_ref Reference to the CSR graph.
     * @param[in] type normal type or qeury type
     *
     * \return int whether successfully loaded the graph (0 success, 1 error).
     */
    /*template<bool NODE_VALUE>
    int LoadGraph_SM(
        util::CommandLineArgs &args,
        Csr<VertexId, SizeT, Value> &csr_ref,
        std::string type)
    {
        std::string graph_type = args.GetCmdLineArgvGraphType();
        if (graph_type == "market")  // Matrix-market graph
        {
            if (!args.CheckCmdLineFlag("quiet"))
            {
                printf("Loading Matrix-market coordinate-formatted graph ...\n");
            }
            char *market_filename = NULL;
            char *label_filename = NULL;

            if(type=="query"){
                market_filename = args.GetCmdLineArgvQueryDataset();
                if(NODE_VALUE)
                    label_filename = args.GetCmdLineArgvQueryLabel();
            }
            else
            {
                market_filename = args.GetCmdLineArgvDataDataset();
                if(NODE_VALUE)
                    label_filename = args.GetCmdLineArgvDataLabel();
            }

            if (market_filename == NULL)
            {
                printf("Log.");
                fprintf(stderr, "Input graph does not exist.\n");
                return 1;
            }

            if (NODE_VALUE && label_filename == NULL)
            {
                printf("Log.");
                fprintf(stderr, "Input graph labels does not exist.\n");
                return 1;
            }

            boost::filesystem::path market_filename_path(market_filename);
            file_stem = market_filename_path.stem().string();
            info["dataset"] = file_stem;
            if (graphio::BuildMarketGraph_SM<NODE_VALUE>(
                        market_filename,
                        label_filename,
                        csr_ref,
                         info["undirected"].get_bool(),
                        false,
                        args.CheckCmdLineFlag("quiet")) != 0)
            {
                return 1;
            }
        }
        else
        {
            fprintf(stderr, "Unspecified graph type.\n");
            return 1;
        }

        if (!args.CheckCmdLineFlag("quiet"))
        {
            csr_ref.GetAverageDegree();
            csr_ref.PrintHistogram();
            if (info["algorithm"].get_str().compare("SSSP") == 0)
            {
                csr_ref.GetAverageEdgeValue();
                int max_degree;
                csr_ref.GetNodeWithHighestDegree(max_degree);
                printf("Maximum degree: %d\n", max_degree);
            }
        }
        return 0;
    }*/

     /**
     * @brief SM Initialization process for Info.
     *
     * @param[in] args Command line arguments.
     * @param[in] csr_query_ref Reference to the CSR structure.
     * @param[in] csr_data_ref Reference to the CSR structure.
     */
    /*void Init_SM(
        util::CommandLineArgs &args,
        Csr<VertexId, SizeT, Value> &csr_query_ref,
        Csr<VertexId, SizeT, Value> &csr_data_ref)
    {
        if(info["node_value"].get_bool()){
            LoadGraph_SM<true>(args,csr_query_ref, "query");
            LoadGraph_SM<true>(args,csr_data_ref, "data");
        }
        else{
        LoadGraph_SM<false>(args,csr_query_ref, "query");
        LoadGraph_SM<false>(args,csr_data_ref, "data");
        }
        csr_query_ptr = &csr_query_ref;
        csr_data_ptr = &csr_data_ref;
	csr_ptr = &csr_data_ref;

        InitBase("SM", args);
        if (info["destination_vertex"].get_int64() < 0 || info["destination_vertex"].get_int64()>=(int)csr_data_ref.nodes)
            info["destination_vertex"] = (int)csr_data_ref.nodes-1;   //if not set or something is wrong, set it to the largest vertex ID
        info["stddev_degrees"] = (float)csr_data_ref.GetStddevDegree();
        info["num_vertices"] = (int64_t)csr_data_ref.nodes;
        info["num_edges"   ] = (int64_t)csr_data_ref.edges;
    }*/


    /**
     * @brief Compute statistics common to all primitives.
     *
     * @param[in] enactor_stats
     * @param[in] elapsed
     * @param[in] labels
     * @param[in] get_traversal_stats
     */
    template <typename EnactorT, typename T>
    cudaError_t ComputeCommonStats(
        EnactorT &enactor,
        const T *labels = NULL,
        bool get_traversal_stats = false)
    {
        cudaError_t retval = cudaSuccess;
        double total_lifetimes = 0;
        double total_runtimes = 0;

        // traversal stats
        int64_t edges_queued = 0;
        int64_t nodes_queued = 0;
        int64_t search_depth = 0;
        int64_t nodes_visited = 0;
        int64_t edges_visited = 0;
        float   m_teps = 0.0f;
        double  edges_redundance = 0.0f;
        double  nodes_redundance = 0.0f;

        std::vector<int> device_list
            = parameters->Get<std::vector<int> >("device");
        int num_gpus = device_list.size();
        auto graph = enactor.problem -> org_graph[0];

        for (int gpu = 0; gpu < num_gpus; ++gpu)
        {
            int my_gpu_idx = device_list[gpu];
            if (num_gpus != 1)
            {
                GUARD_CU(util::SetDevice(my_gpu_idx));
            }
            GUARD_CU(cudaThreadSynchronize());

            for (int peer = 0; peer < num_gpus; ++peer)
            {
                auto &estats = enactor
                    .enactor_slices[gpu * num_gpus + peer].enactor_stats;
                if (get_traversal_stats)
                {
                    edges_queued += estats.edges_queued[0];
                    GUARD_CU(estats.edges_queued.Move(util::DEVICE, util::HOST));
                    edges_queued += estats.edges_queued[0];

                    nodes_queued += estats.nodes_queued[0];
                    GUARD_CU(estats.nodes_queued.Move(util::DEVICE, util::HOST));
                    nodes_queued += estats.nodes_queued[0];

                    if (estats.iteration > search_depth)
                    {
                        search_depth = estats.iteration;
                    }
                }
                total_lifetimes += estats.total_lifetimes;
                total_runtimes  += estats.total_runtimes;
            }
        }

        #ifdef RECORD_PER_ITERATION_STATS
        if (get_traversal_stats)
        {
            // TODO: collect info for multi-GPUs
            EnactorStats *estats = enactor_stats;
            json_spirit::mArray per_iteration_advance_runtime;
            json_spirit::mArray per_iteration_advance_mteps;
            json_spirit::mArray per_iteration_advance_input_frontier;
            json_spirit::mArray per_iteration_advance_output_frontier;
            json_spirit::mArray per_iteration_advance_dir;
            GetPerIterationAdvanceStats(
                    estats.per_iteration_advance_time,
                    estats.per_iteration_advance_mteps,
                    estats.per_iteration_advance_input_edges,
                    estats.per_iteration_advance_output_edges,
                    estats.per_iteration_advance_direction,
                    per_iteration_advance_runtime,
                    per_iteration_advance_mteps,
                    per_iteration_advance_input_frontier,
                    per_iteration_advance_output_frontier,
                    per_iteration_advance_dir);

            info["per_iteration_advance_runtime"] = per_iteration_advance_runtime;
            info["per_iteration_advance_mteps"] = per_iteration_advance_mteps;
            info["per_iteration_advance_input_frontier"] = per_iteration_advance_input_frontier;
            info["per_iteration_advance_output_frontier"] = per_iteration_advance_output_frontier;
            info["per_iteration_advance_direction"] = per_iteration_advance_dir;
        }
        #endif
>>>>>>> 07c8340d

    double avg_duty = (total_lifetimes > 0)
                          ? double(total_runtimes) / total_lifetimes * 100.0
                          : 0.0f;

<<<<<<< HEAD
    info["elapsed"] = elapsed;
    info["average_duty"] = avg_duty;
    info["search_depth"] = search_depth;

    if (get_traversal_stats) {
      info["edges_queued"] = edges_queued;
      info["nodes_queued"] = nodes_queued;
    }

    // TODO: compute traversal stats
    if (get_traversal_stats) {
      if (labels != NULL)
        for (VertexId i = 0; i < csr_ptr->nodes; ++i) {
          if (labels[i] < util::MaxValue<T>() && labels[i] != -1) {
            ++nodes_visited;
            edges_visited +=
                csr_ptr->row_offsets[i + 1] - csr_ptr->row_offsets[i];
          }
        }
      if (info["algorithm"].get_str().compare("BC") == 0) {
        // for betweenness should count the backward phase too.
        edges_visited = 2 * edges_queued;
      } else if (info["algorithm"].get_str().compare("PageRank") == 0) {
        edges_visited = csr_ptr->edges;
        nodes_visited = csr_ptr->nodes;
      }

      if (nodes_queued >
          nodes_visited) {  // measure duplicate nodes put through queue
        nodes_redundance =
            ((double)nodes_queued - nodes_visited) / nodes_visited;
      }

      if (edges_queued > edges_visited) {
        // measure duplicate edges put through queue
        edges_redundance =
            ((double)edges_queued - edges_visited) / edges_visited;
      }
      nodes_redundance *= 100;
      edges_redundance *= 100;

      m_teps = (double)edges_visited / (elapsed * 1000.0);

      info["nodes_visited"] = nodes_visited;
      info["edges_visited"] = edges_visited;
      info["nodes_redundance"] = nodes_redundance;
      info["edges_redundance"] = edges_redundance;
      info["m_teps"] = m_teps;
    }
  }

  /**
   * @brief Compute statistics common to all traversal primitives.
   *
   * @param[in] enactor_stats
   * @param[in] elapsed
   * @param[in] labels
   */
  template <typename EnactorStats, typename T>
  void ComputeTraversalStats(EnactorStats *enactor_stats, float elapsed,
                             const T *labels = NULL) {
    ComputeCommonStats(enactor_stats, elapsed, labels, true);
  }

  /**
   * @brief Display running statistics.
   *
   * @param[in] verbose Whether or not to print extra information.
   */
  void DisplayStats(bool verbose = true) {
    double elapsed = info["elapsed"].get_real();
    int64_t nodes_visited = info["nodes_visited"].get_int();
    int64_t edges_visited = info["edges_visited"].get_int();
    double m_teps = info["m_teps"].get_real();
    int64_t search_depth = info["search_depth"].get_int();
    double avg_duty = info["average_duty"].get_real();
    int64_t edges_queued = info["edges_queued"].get_int();
    int64_t nodes_queued = info["nodes_queued"].get_int();
    double nodes_redundance = info["nodes_redundance"].get_real();
    double edges_redundance = info["edges_redundance"].get_real();
    double load_time = info["load_time"].get_real();
    double preprocess_time = info["preprocess_time"].get_real();
    double postprocess_time = info["postprocess_time"].get_real();
    double write_time = info["write_time"].get_real();
    double total_time = info["total_time"].get_real();
    double min_process_time = info["min_process_time"].get_real();
    double max_process_time = info["max_process_time"].get_real();

    printf("\n [%s] finished.\n", info["algorithm"].get_str().c_str());
    printf(" avg. elapsed: %.4f ms\n", elapsed);
    printf(" iterations: %lld\n", (long long)search_depth);

    if (verbose) {
      if (nodes_visited != 0 && nodes_visited < 5) {
        printf("Fewer than 5 vertices visited.\n");
      } else {
        if (min_process_time > 0)
          printf(" min. elapsed: %.4f ms\n", min_process_time);
        if (max_process_time > 0)
          printf(" max. elapsed: %.4f ms\n", max_process_time);

        if (m_teps > 0.01) {
          printf(" rate: %.4f MiEdges/s\n", m_teps);
        }
        if (avg_duty > 0.01) {
          printf(" average CTA duty: %.2f%%\n", avg_duty);
        }
        if (nodes_visited != 0 && edges_visited != 0) {
          printf(" src: %lld\n nodes_visited: %lld\n edges_visited: %lld\n",
                 source, (long long)nodes_visited, (long long)edges_visited);
        }
        if (nodes_queued > 0) {
          printf(" nodes queued: %lld\n", (long long)nodes_queued);
        }
        if (edges_queued > 0) {
          printf(" edges queued: %lld\n", (long long)edges_queued);
        }
        if (nodes_redundance > 0.01) {
          printf(" nodes redundance: %.2f%%\n", nodes_redundance);
        }
        if (edges_redundance > 0.01) {
          printf(" edges redundance: %.2f%%\n", edges_redundance);
        }
        printf(" load time: %.4f ms\n", load_time);
        printf(" preprocess time: %.4f ms\n", preprocess_time);
        printf(" postprocess time: %.4f ms\n", postprocess_time);
        if (info["output_filename"].get_str() != "")
          printf(" write time: %.4f ms\n", write_time);
        printf(" total time: %.4f ms\n", total_time);
      }
    }
    printf("\n");
  }
};
}  // namespace util
}  // namespace gunrock
=======
        double elapsed = total_elapsed / num_runs;
        info["elapsed"] = elapsed;
        info["average_duty"] = avg_duty;
        info["search_depth"] = search_depth;

        if (get_traversal_stats)
        {
            info["edges_queued"] = edges_queued;
            info["nodes_queued"] = nodes_queued;
        }

        // TODO: compute traversal stats
        if (get_traversal_stats)
        {
            if (labels != NULL)
            for (int64_t v = 0; v < graph.nodes; ++v)
            {
                if (util::isValid(labels[v]) &&
                    labels[v] != util::PreDefinedValues<T>::MaxValue)
                {
                    ++ nodes_visited;
                    edges_visited += graph.GetNeighborListLength(v);
                }
            }
            if (info["algorithm"].get_str().compare("BC") == 0)
            {
                // for betweenness should count the backward phase too.
                edges_visited = 2 * edges_queued;
            } else if (info["algorithm"].get_str().compare("PageRank") == 0)
            {
                edges_visited = graph.edges;
                nodes_visited = graph.nodes;
            }

            if (nodes_queued > nodes_visited)
            {  // measure duplicate nodes put through queue
                nodes_redundance =
                    ((double)nodes_queued - nodes_visited) / nodes_visited;
            }

            if (edges_queued > edges_visited)
            {
                // measure duplicate edges put through queue
                edges_redundance =
                    ((double)edges_queued - edges_visited) / edges_visited;
            }
            nodes_redundance *= 100;
            edges_redundance *= 100;

            m_teps = (double)edges_visited / (elapsed * 1000.0);

            info["nodes_visited"] = nodes_visited;
            info["edges_visited"] = edges_visited;
            info["nodes_redundance"] = nodes_redundance;
            info["edges_redundance"] = edges_redundance;
            info["m_teps"] = m_teps;
        }

        return retval;
    }

    /**
     * @brief Compute statistics common to all traversal primitives.
     * @param[in] enactor The Enactor
     * @param[in] labels
     */
    template <typename EnactorT, typename T>
    void ComputeTraversalStats(
        EnactorT &enactor,
        const T *labels = NULL)
    {
        ComputeCommonStats(
            enactor, labels, true);
    }

    /**
     * @brief Display running statistics.
     * @param[in] verbose Whether or not to print extra information.
     */
    void DisplayStats(bool verbose = true)
    {
        double  elapsed          = info["elapsed"         ].get_real();
        int64_t nodes_visited    = info["nodes_visited"   ].get_int();
        int64_t edges_visited    = info["edges_visited"   ].get_int();
        double  m_teps           = info["m_teps"          ].get_real();
        int64_t search_depth     = info["search_depth"    ].get_int();
        double  avg_duty         = info["average_duty"    ].get_real();
        int64_t edges_queued     = info["edges_queued"    ].get_int();
        int64_t nodes_queued     = info["nodes_queued"    ].get_int();
        double  nodes_redundance = info["nodes_redundance"].get_real();
        double  edges_redundance = info["edges_redundance"].get_real();
        double  load_time        = info["load_time"       ].get_real();
        //double  preprocess_time  = info["preprocess_time" ].get_real();
        double  preprocess_time  = parameters -> Get<double>("preprocess-time");
        double  postprocess_time = info["postprocess_time"].get_real();
        double  write_time       = info["write_time"      ].get_real();
        double  total_time       = info["total_time"      ].get_real();
        double  min_process_time = info["min_process_time"].get_real();
        double  max_process_time = info["max_process_time"].get_real();
        int     num_runs         = parameters -> Get<int>("num-runs");
        int     num_srcs         = 0;
        std::vector<int64_t> srcs;
        if (parameters -> Have("srcs"))
        {
            srcs = parameters -> Get<std::vector<int64_t> >("srcs");
            num_srcs         = srcs.size();
        }

        printf("\n [%s] finished.\n", info["algorithm"].get_str().c_str());
        printf(" avg. elapsed: %.4f ms\n", elapsed);
        printf(" iterations: %lld\n", (long long)search_depth);

        if (verbose)
        {
            if (nodes_visited != 0 && nodes_visited < 5)
            {
                printf("Fewer than 5 vertices visited.\n");
            }
            else
            {
                if (min_process_time > 0)
                    printf(" min. elapsed: %.4f ms\n", min_process_time);
                if (max_process_time > 0)
                    printf(" max. elapsed: %.4f ms\n", max_process_time);

                if (m_teps > 0.01)
                {
                    printf(" rate: %.4f MiEdges/s\n", m_teps);
                }
                if (avg_duty > 0.01)
                {
                    printf(" average CTA duty: %.2f%%\n", avg_duty);
                }
                if (nodes_visited != 0 && edges_visited != 0)
                {
                    if (num_srcs != 0)
                        printf(" src: %lld\n", srcs[num_runs % num_srcs]);
                    printf(" nodes_visited: %lld\n edges_visited: %lld\n",
                        (long long)nodes_visited, (long long)edges_visited);
                }
                if (nodes_queued > 0)
                {
                    printf(" nodes queued: %lld\n", (long long)nodes_queued);
                }
                if (edges_queued > 0)
                {
                    printf(" edges queued: %lld\n", (long long)edges_queued);
                }
                if (nodes_redundance > 0.01)
                {
                    printf(" nodes redundance: %.2f%%\n", nodes_redundance);
                }
                if (edges_redundance > 0.01)
                {
                    printf(" edges redundance: %.2f%%\n", edges_redundance);
                }
                printf(" load time: %.4f ms\n", load_time);
                printf(" preprocess time: %.4f ms\n", preprocess_time);
                printf(" postprocess time: %.4f ms\n", postprocess_time);
                if (info["output_filename"].get_str() != "")
                    printf(" write time: %.4f ms\n", write_time);
                printf(" total time: %.4f ms\n", total_time);
           }
        }
        printf("\n");
    }

    void Finalize(
        double postprocess_time,
        double total_time)
    {
        bool quiet = parameters -> Get<bool>("quiet");
        //total_elapsed /= num_runs;
        info["process_times"] = process_times;
        info["min_process_time"] = min_elapsed;
        info["max_process_time"] = max_elapsed;
        info["postprocess_time"] = postprocess_time;
        info["total_time"] = total_time;

        if (!quiet)
        {
            DisplayStats();  // display collected statistics
        }

        CollectInfo();  // collected all the info and put into JSON mObject
    }
};

} // namespace util
} // namespace gunrock
>>>>>>> 07c8340d

// Leave this at the end of the file
// Local Variables:
// mode:c++
// c-file-style: "NVIDIA"
// End:<|MERGE_RESOLUTION|>--- conflicted
+++ resolved
@@ -58,461 +58,6 @@
  * @brief Info data structure contains running statistics.
  * All test parameters and running statistics stored in json_spirit::mObject.
  */
-<<<<<<< HEAD
-// TODO: more robust empty info["value"] check.
-template <typename VertexId, typename SizeT, typename Value>
-struct Info {
- private:
-  int num_iters;               // Number of times invoke primitive test
-  int max_iters;               // Maximum number of super-steps allowed
-  int grid_size;               // Maximum grid size (0: up to the enactor)
-  std::string traversal_mode;  // Load-balanced or Dynamic cooperative
-  int num_gpus;                // Number of GPUs used
-  double q_sizing;             // Maximum size scaling factor for work queues
-  double q_sizing1;            // Value of max_queue_sizing1
-  double i_sizing;             // Maximum size scaling factor for communication
-  long long source;            // Source vertex ID to start
-  long long destination_vertex;  // Destination vertex ID
-  std::string ref_filename;      // CPU reference input file name
-  std::string file_stem;         // Market filename path stem
-  std::string ofname;            // Used for jsonfile command
-  std::string dir;               // Used for jsondir command
-  std::string par_method;        // Partition method
-  double par_factor;             // Partition factor
-  int par_seed;                  // Partition seed
-  int delta_factor;              // Used in delta-stepping SSSP
-  double delta;                  // Used in PageRank
-  double error;                  // Used in PageRank
-  double alpha;                  // Used in direction optimal BFS
-  double beta;                   // Used in direction optimal BFS
-  int top_nodes;                 // Used in Top-K
-  int walk_length;               // Used in random walk
-
- public:
-  json_spirit::mObject info;  // test parameters and running statistics
-  Csr<VertexId, SizeT, Value> *csr_ptr;  // pointer to CSR input graph
-  Csr<VertexId, SizeT, Value> *csc_ptr;  // pointer to CSC input graph
-  Csr<VertexId, SizeT, Value>
-      *csr_query_ptr;  // pointer to CSR input query graph
-  Csr<VertexId, SizeT, Value> *csr_data_ptr;  // pointer to CSR input data graph
-  // TODO: following two already moved into Enactor in branch mgpu-cq
-
-  void *context;          // pointer to context array used by MordernGPU
-  cudaStream_t *streams;  // pointer to array of GPU streams
-
-  /**
-   * @brief Info default constructor
-   */
-  Info() {
-    // assign default values
-    info["algorithm"] = "";               // algorithm/primitive name
-    info["average_duty"] = 0.0f;          // average runtime duty
-    info["command_line"] = "";            // entire command line
-    info["compiler"] = "";                // what compiled this program?
-    info["compiler_version"] = "";        // what version compiler?
-    info["debug_mode"] = false;           // verbose flag print debug info
-    info["dataset"] = "";                 // dataset name used in test
-    info["edges_visited"] = 0;            // number of edges touched
-    info["elapsed"] = 0.0f;               // elapsed device running time
-    info["preprocess_time"] = 0.0f;       // elapsed preprocessing time
-    info["postprocess_time"] = 0.0f;      // postprocessing time
-    info["min_process_time"] = 0.0f;      // min. elapsed time
-    info["max_process_time"] = 0.0f;      // max. elapsed time
-    info["total_time"] = 0.0f;            // total run time of the program
-    info["load_time"] = 0.0f;             // data loading time
-    info["write_time"] = 0.0f;            // output writing time
-    info["output_filename"] = "";         // output filename
-    info["engine"] = "";                  // engine name - Gunrock
-    info["edge_value"] = false;           // default don't load weights
-    info["random_edge_value"] = false;    // whether to generate edge weights
-    info["git_commit_sha1"] = "";         // git commit sha1
-    info["graph_type"] = "";              // input graph type
-    info["gunrock_version"] = "";         // gunrock version number
-    info["idempotent"] = false;           // enable idempotent (BFS)
-    info["instrument"] = false;           // enable instrumentation
-    info["num_iteration"] = 1;            // number of runs
-    info["json"] = false;                 // --json flag
-    info["jsonfile"] = "";                // --jsonfile
-    info["jsondir"] = "";                 // --jsondir
-    info["mark_predecessors"] = false;    // mark predecessors (BFS, SSSP)
-    info["max_grid_size"] = 0;            // maximum grid size
-    info["max_iteration"] = 50;           // default maximum iteration
-    info["max_in_sizing"] = -1.0f;        // maximum in queue sizing factor
-    info["max_queue_sizing"] = -1.0f;     // maximum queue sizing factor
-    info["max_queue_sizing1"] = -1.0f;    // maximum queue sizing factor
-    info["m_teps"] = 0.0f;                // traversed edges per second
-    info["num_gpus"] = 1;                 // number of GPU(s) used
-    info["nodes_visited"] = 0;            // number of nodes visited
-    info["partition_method"] = "random";  // default partition method
-    info["partition_factor"] = -1;        // partition factor
-    info["partition_seed"] = -1;          // partition seed
-    info["quiet_mode"] = false;           // don't print anything
-    info["quick_mode"] = false;           // skip CPU validation
-    info["edges_redundance"] = 0.0f;      // redundant edge work (BFS)
-    info["nodes_redundance"] = 0.0f;      // redundant node work
-    info["ref_filename"] = "";            // reference file input
-    info["search_depth"] = 0;             // search depth (iterations)
-    info["size_check"] = true;            // enable or disable size check
-    info["source_type"] = "";             // source type
-    info["source_seed"] = 0;              // source seed
-    info["source_vertex"] = 0;            // source (BFS, SSSP)
-    info["destination_vertex"] = -1;      // destination
-    info["stream_from_host"] = false;     // stream from host to device
-    info["traversal_mode"] = "default";   // advance mode
-    info["edges_queued"] = 0;             // number of edges in queue
-    info["nodes_queued"] = 0;             // number of nodes in queue
-    info["undirected"] = true;            // default use undirected input
-    info["delta_factor"] = 16;            // default delta-factor for SSSP
-    info["delta"] = 0.85f;                // default delta for PageRank
-    info["error"] = 0.01f;                // default error for PageRank
-    info["scaled"] = false;               // default scaled for PageRank
-    info["compensate"] = false;           // default compensate for PageRank
-    info["alpha"] = 6.0f;                 // default alpha for DOBFS
-    info["beta"] = 6.0f;                  // default beta for DOBFS
-    info["top_nodes"] = 0;       // default number of nodes for top-k primitive
-    info["walk_length"] = 1;     // default number of walk for random walk
-    info["normalized"] = false;  // default normalized for PageRank
-    info["multi_graphs"] = false;         // default only one input graph
-    info["node_value"] = false;           // default don't load labels
-    info["label"] = "";                   // label file name used in test
-    info["communicate_latency"] = 0;      // inter-GPU communication latency
-    info["communicate_multipy"] = -1.0f;  // inter-GPU communication multiplier
-    info["expand_latency"] = 0;           // expand_incoming latency
-    info["subqueue_latency"] = 0;         // subqueue latency
-    info["fullqueue_latency"] = 0;        // fullqueue latency
-    info["makeout_latency"] = 0;          // makeout latency
-    info["direction_optimized"] =
-        false;             // whether to enable directional optimization
-    info["do_a"] = 0.001;  // direction optimization parameter
-    info["do_b"] = 0.200;  // direction optimization parameter
-    info["duplicate_graph"] =
-        false;  // whether to duplicate graph on every GPUs
-    info["64bit_VertexId"] = (sizeof(VertexId) == 8) ? true : false;
-    info["64bit_SizeT"] = (sizeof(SizeT) == 8) ? true : false;
-    info["64bit_Value"] = (sizeof(Value) == 8) ? true : false;
-    // info["gpuinfo"]
-    // info["device_list"]
-    // info["sysinfo"]
-    // info["time"]
-    // info["userinfo"]
-  }  // end Info()
-
-  ~Info() { Release(); }
-
-  cudaError_t Release() {
-    if (streams) {
-      delete[] streams;
-      streams = NULL;
-    }
-    if (context) {
-      delete[](mgpu::ContextPtr *) context;
-      context = NULL;
-    }
-    return cudaSuccess;
-  }
-
-  /**
-   * @brief Initialization process for Info.
-   *
-   * @param[in] algorithm_name Algorithm name.
-   * @param[in] args Command line arguments.
-   */
-  void InitBase(std::string algorithm_name, util::CommandLineArgs &args) {
-    // put basic information into info
-    info["engine"] = "Gunrock";
-    info["command_line"] = json_spirit::mValue(args.GetEntireCommandLine());
-    util::Sysinfo sysinfo;  // get machine / OS / user / time info
-    info["sysinfo"] = sysinfo.getSysinfo();
-    util::Gpuinfo gpuinfo;
-    info["gpuinfo"] = gpuinfo.getGpuinfo();
-    util::Userinfo userinfo;
-    info["userinfo"] = userinfo.getUserinfo();
-#if BOOST_COMP_CLANG
-    info["compiler"] = BOOST_COMP_CLANG_NAME;
-    info["compiler_version"] = BOOST_COMP_CLANG_DETECTION;
-#elif BOOST_COMP_GNUC
-    info["compiler"] = BOOST_COMP_GNUC_NAME;
-    info["compiler_version"] = BOOST_COMP_GNUC_DETECTION;
-#endif /* BOOST_COMP */
-    time_t now = time(NULL);
-    info["time"] = ctime(&now);
-    info["gunrock_version"] = XSTR(GUNROCKVERSION);
-    info["git_commit_sha1"] = g_GIT_SHA1;
-    info["graph_type"] = args.GetCmdLineArgvGraphType();
-
-    // get configuration parameters from command line arguments
-    info["algorithm"] = algorithm_name;  // set algorithm name
-    info["instrument"] = args.CheckCmdLineFlag("instrumented");
-    info["size_check"] = !args.CheckCmdLineFlag("disable-size-check");
-    info["debug_mode"] = args.CheckCmdLineFlag("v");
-    info["quick_mode"] = args.CheckCmdLineFlag("quick");
-    info["quiet_mode"] = args.CheckCmdLineFlag("quiet");
-    info["idempotent"] = args.CheckCmdLineFlag("idempotence");       // BFS
-    info["mark_predecessors"] = args.CheckCmdLineFlag("mark-pred");  // BFS
-    info["normalized"] = args.CheckCmdLineFlag("normalized");        // PR
-    info["scaled"] = args.CheckCmdLineFlag("scaled");                // PR
-    info["compensate"] = args.CheckCmdLineFlag("compensate");        // PR
-    info["direction_optimized"] = args.CheckCmdLineFlag("direction-optimized");
-
-    info["json"] = args.CheckCmdLineFlag("json");
-    if (args.CheckCmdLineFlag("jsonfile")) {
-      args.GetCmdLineArgument("jsonfile", ofname);
-      info["jsonfile"] = ofname;
-    }
-    if (args.CheckCmdLineFlag("jsondir")) {
-      args.GetCmdLineArgument("jsondir", dir);
-      info["jsondir"] = dir;
-    }
-
-    // determine which source to start search
-    if (args.CheckCmdLineFlag("src")) {
-      std::string source_type;
-      args.GetCmdLineArgument("src", source_type);
-      if (source_type.empty()) {
-        source = 0;
-        info["source_type"] = "default";
-      } else if (source_type.compare("randomize") == 0) {
-        source = graphio::RandomNode(csr_ptr->nodes);
-        if (!args.CheckCmdLineFlag("quiet")) {
-          printf("Using random source vertex: %lld\n", source);
-        }
-        info["source_type"] = "random";
-      } else if (source_type.compare("largestdegree") == 0) {
-        int maximum_degree;
-        source = csr_ptr->GetNodeWithHighestDegree(maximum_degree);
-        if (!args.CheckCmdLineFlag("quiet")) {
-          printf("Using highest degree (%d), vertex: %lld\n", maximum_degree,
-                 source);
-        }
-        info["source_type"] = "largest-degree";
-      } else if (source_type.compare("randomize2") == 0) {
-        source = 0;
-        if (!args.CheckCmdLineFlag("quiet"))
-          printf("Using random source vertex for each run\n");
-        info["source_type"] = "random2";
-        int src_seed = -1;
-        if (args.CheckCmdLineFlag("src-seed"))
-          args.GetCmdLineArgument("src-seed", src_seed);
-        info["source_seed"] = src_seed;
-      } else if (source_type.compare("list") == 0) {
-        if (!args.CheckCmdLineFlag("quiet"))
-          printf("Using user specified source vertex for each run\n");
-        info["source_type"] = "list";
-      } else {
-        args.GetCmdLineArgument("src", source);
-        info["source_type"] = "user-defined";
-      }
-      info["source_list"] = GetSourceList(args);
-      info["source_vertex"] = (int64_t)source;
-      if (!args.CheckCmdLineFlag("quiet")) {
-        printf("Source vertex: %lld\n", source);
-      }
-    }
-    if (args.CheckCmdLineFlag("dst-node")) {
-      args.GetCmdLineArgument("dst-node", destination_vertex);
-      info["destination_vertex"] = (int)destination_vertex;
-    }
-    if (args.CheckCmdLineFlag("grid-size")) {
-      args.GetCmdLineArgument("grid-size", grid_size);
-      info["max_grid_size"] = grid_size;
-    }
-    if (args.CheckCmdLineFlag("iteration-num") &&
-        !args.CheckCmdLineFlag("source-list")) {
-      args.GetCmdLineArgument("iteration-num", num_iters);
-      info["num_iteration"] = num_iters;
-    }
-    if (args.CheckCmdLineFlag("max-iter")) {
-      args.GetCmdLineArgument("max-iter", max_iters);
-      info["max_iteration"] = max_iters;
-    }
-    if (args.CheckCmdLineFlag("queue-sizing")) {
-      args.GetCmdLineArgument("queue-sizing", q_sizing);
-      info["max_queue_sizing"] = q_sizing;
-    }
-    if (args.CheckCmdLineFlag("queue-sizing1")) {
-      args.GetCmdLineArgument("queue-sizing1", q_sizing1);
-      info["max_queue_sizing1"] = q_sizing1;
-    }
-    if (args.CheckCmdLineFlag("in-sizing")) {
-      args.GetCmdLineArgument("in-sizing", i_sizing);
-      info["max_in_sizing"] = i_sizing;
-    }
-    if (args.CheckCmdLineFlag("partition-method")) {
-      args.GetCmdLineArgument("partition-method", par_method);
-      info["partition_method"] = par_method;
-    }
-    if (args.CheckCmdLineFlag("partition-factor")) {
-      args.GetCmdLineArgument("partition-factor", par_factor);
-      info["partition_factor"] = par_factor;
-    }
-    if (args.CheckCmdLineFlag("partition-seed")) {
-      args.GetCmdLineArgument("partition-seed", par_seed);
-      info["partition_seed"] = par_seed;
-    }
-    traversal_mode = "default";
-    if (args.CheckCmdLineFlag("traversal-mode")) {
-      args.GetCmdLineArgument("traversal-mode", traversal_mode);
-      info["traversal_mode"] = traversal_mode;
-    }
-    if (traversal_mode == "default") {
-      traversal_mode = (csr_ptr->GetAverageDegree() > 5) ? "LB" : "TWC";
-      info["traversal_mode"] = traversal_mode;
-    }
-    if (args.CheckCmdLineFlag("ref_filename")) {
-      args.GetCmdLineArgument("ref_filename", ref_filename);
-      info["ref_filename"] = ref_filename;
-    }
-    if (args.CheckCmdLineFlag("delta_factor"))  // SSSP
-    {
-      args.GetCmdLineArgument("delta_factor", delta_factor);
-      info["delta_factor"] = delta_factor;
-    }
-    if (args.CheckCmdLineFlag("delta")) {
-      args.GetCmdLineArgument("delta", delta);
-      info["delta"] = delta;
-    }
-    if (args.CheckCmdLineFlag("error")) {
-      args.GetCmdLineArgument("error", error);
-      info["error"] = error;
-    }
-    if (args.CheckCmdLineFlag("alpha")) {
-      args.GetCmdLineArgument("alpha", alpha);
-      info["alpha"] = alpha;
-    }
-    if (args.CheckCmdLineFlag("beta")) {
-      args.GetCmdLineArgument("beta", beta);
-      info["beta"] = beta;
-    }
-    if (args.CheckCmdLineFlag("top_nodes")) {
-      args.GetCmdLineArgument("top_nodes", top_nodes);
-      info["top_nodes"] = top_nodes;
-    }
-    if (args.CheckCmdLineFlag("walk_length")) {
-      args.GetCmdLineArgument("walk_length", walk_length);
-      info["walk_length"] = walk_length;
-    }
-    if (args.CheckCmdLineFlag("output_filename")) {
-      std::string output_filename = "";
-      args.GetCmdLineArgument("output_filename", output_filename);
-      info["output_filename"] = output_filename;
-    }
-    if (args.CheckCmdLineFlag("communicate-latency")) {
-      int communicate_latency = 0;
-      args.GetCmdLineArgument("communicate-latency", communicate_latency);
-      info["communicate_latency"] = communicate_latency;
-    }
-    if (args.CheckCmdLineFlag("communicate-multipy")) {
-      float communicate_multipy = -1;
-      args.GetCmdLineArgument("communicate-multipy", communicate_multipy);
-      info["communicate_multipy"] = communicate_multipy;
-    }
-    if (args.CheckCmdLineFlag("expand-latency")) {
-      int expand_latency = 0;
-      args.GetCmdLineArgument("expand-latency", expand_latency);
-      info["expand_latency"] = expand_latency;
-    }
-    if (args.CheckCmdLineFlag("subqueue-latency")) {
-      int subqueue_latency = 0;
-      args.GetCmdLineArgument("subqueue-latency", subqueue_latency);
-      info["subqueue_latency"] = subqueue_latency;
-    }
-    if (args.CheckCmdLineFlag("fullqueue-latency")) {
-      int fullqueue_latency = 0;
-      args.GetCmdLineArgument("fullqueue-latency", fullqueue_latency);
-      info["fullqueue_latency"] = fullqueue_latency;
-    }
-    if (args.CheckCmdLineFlag("makeout-latency")) {
-      int makeout_latency = 0;
-      args.GetCmdLineArgument("makeout-latency", makeout_latency);
-      info["makeout_latency"] = makeout_latency;
-    }
-    if (args.CheckCmdLineFlag("do_a")) {
-      float do_a = 0.001;
-      args.GetCmdLineArgument("do_a", do_a);
-      info["do_a"] = do_a;
-    }
-    if (args.CheckCmdLineFlag("do_b")) {
-      float do_b = 0.200;
-      args.GetCmdLineArgument("do_b", do_b);
-      info["do_b"] = do_b;
-    }
-    if (args.CheckCmdLineFlag("tag")) {
-      std::string tag = "";
-      args.GetCmdLineArgument("tag", tag);
-      info["tag"] = tag;
-    }
-
-    // parse device count and device list
-    info["device_list"] = GetDeviceList(args);
-
-    if (args.CheckCmdLineFlag("duplicate-graph")) {
-      DuplicateGraph(args, *csr_ptr, info["edge_value"].get_bool());
-      info["duplicate_graph"] = true;
-    }
-
-    ///////////////////////////////////////////////////////////////////////
-    // initialize CUDA streams and context for MordernGPU API.
-    // TODO: streams and context initialization can be removed after merge
-    // with `mgpu-cq` branch. YC already moved them into Enactor code.
-    std::vector<int> temp_devices;
-    if (args.CheckCmdLineFlag("device"))  // parse device list
-    {
-      args.GetCmdLineArguments<int>("device", temp_devices);
-      num_gpus = temp_devices.size();
-    } else  // use single device with index 0
-    {
-      num_gpus = 1;
-      int gpu_idx;
-      util::GRError(cudaGetDevice(&gpu_idx), "cudaGetDevice failed", __FILE__,
-                    __LINE__);
-      temp_devices.push_back(gpu_idx);
-    }
-
-    cudaStream_t *streams_ = new cudaStream_t[num_gpus * num_gpus * 2];
-    mgpu::ContextPtr *context_ = new mgpu::ContextPtr[num_gpus * num_gpus];
-
-    for (int gpu = 0; gpu < num_gpus; gpu++) {
-      util::SetDevice(temp_devices[gpu]);
-      for (int i = 0; i < num_gpus * 2; i++) {
-        int _i = gpu * num_gpus * 2 + i;
-        util::GRError(cudaStreamCreate(&streams_[_i]),
-                      "cudaStreamCreate failed.", __FILE__, __LINE__);
-        if (i < num_gpus) {
-          context_[gpu * num_gpus + i] = mgpu::CreateCudaDeviceAttachStream(
-              temp_devices[gpu], streams_[_i]);
-        }
-      }
-    }
-
-    context = (mgpu::ContextPtr *)context_;
-    streams = (cudaStream_t *)streams_;
-    ///////////////////////////////////////////////////////////////////////
-  }
-
-  /**
-   * @brief Initialization process for Info.
-   *
-   * @param[in] algorithm_name Algorithm name.
-   * @param[in] args Command line arguments.
-   * @param[in] csr_ref Reference to the CSR structure.
-   */
-  void Init(std::string algorithm_name, util::CommandLineArgs &args,
-            Csr<VertexId, SizeT, Value> &csr_ref) {
-    // load or generate input graph
-    if (info["edge_value"].get_bool() &&
-        !info["random_edge_value"].get_bool()) {
-      LoadGraph<true, false>(args, csr_ref);  // load graph with weighs
-    } else {
-      LoadGraph<false, false>(args, csr_ref);  // load without weights
-      if (info["random_edge_value"].get_bool()) {
-        if (csr_ref.edge_values != NULL) free(csr_ref.edge_values);
-        csr_ref.edge_values = (Value *)malloc(csr_ref.edges * sizeof(Value));
-        srand(time(NULL));
-        for (SizeT e = 0; e < csr_ref.edges; e++) {
-          csr_ref.edge_values[e] = rand() % 64;
-        }
-      }
-=======
 struct Info
 {
 private:
@@ -1164,7 +709,6 @@
             json_spirit::mValue(info), std::cout,
             json_spirit::pretty_print);
         //printf("\n");
->>>>>>> 07c8340d
     }
     csr_ptr = &csr_ref;  // set graph pointer
     InitBase(algorithm_name, args);
@@ -1212,703 +756,6 @@
         csc_ref.template CsrToCsc<EdgeTupleType>(csc_ref, csr_ref);
       }
     }
-<<<<<<< HEAD
-    csr_ptr = &csr_ref;  // set CSR pointer
-    csc_ptr = &csc_ref;  // set CSC pointer
-    InitBase(algorithm_name, args);
-    info["destination_vertex"] =
-        (int64_t)csr_ref.nodes -
-        1;  // by default set it to the largest vertex ID
-    info["stddev_degrees"] = (float)csr_ref.GetStddevDegree();
-    info["num_vertices"] = (int64_t)csr_ref.nodes;
-    info["num_edges"] = (int64_t)csr_ref.edges;
-  }
-
-  /**
-   * @brief Display JSON mObject info. Should be called after ComputeStats.
-   */
-  void CollectInfo() {
-    // output JSON if user specified
-    if (info["json"].get_bool()) {
-      PrintJson();
-    }
-    if (ofname != "") {
-      JsonFile();
-    }
-    if (dir != "") {
-      JsonDir();
-    }
-  }
-
-  /**
-   * @brief Utility function to parse device list.
-   *
-   * @param[in] args Command line arguments.
-   *
-   * \return json_spirit::mArray object contain devices used.
-   */
-  json_spirit::mArray GetDeviceList(util::CommandLineArgs &args) {
-    json_spirit::mArray device_list;      // return mArray
-    std::vector<int> devices;             // temp storage
-    if (args.CheckCmdLineFlag("device"))  // parse command
-    {
-      args.GetCmdLineArguments<int>("device", devices);
-      num_gpus = devices.size();
-      if (!args.CheckCmdLineFlag("quiet")) {
-        printf("Using %d GPU(s): [", num_gpus);
-        for (int i = 0; i < num_gpus; ++i) {
-          printf(" %d", devices[i]);
-        }
-        printf(" ].\n");
-      }
-      info["num_gpus"] = num_gpus;  // update number of devices
-      for (int i = 0; i < num_gpus; i++) {
-        device_list.push_back(devices[i]);
-      }
-    } else  // use single device with index 0
-    {
-      num_gpus = 1;
-      device_list.push_back(0);
-      if (!args.CheckCmdLineFlag("quiet")) {
-        printf("Using 1 GPU: [ 0 ].\n");
-      }
-    }
-    return device_list;
-  }
-
-  /**
-   * @brief Utility function to parse source node list.
-   *
-   * @param[in] args Command line arguments.
-   *
-   * \return json_spirit::mArray object contain source nodes used.
-   */
-  json_spirit::mArray GetSourceList(util::CommandLineArgs &args) {
-    json_spirit::mArray source_list;           // return mArray
-    std::vector<int> srcs;                     // temp storage
-    if (args.CheckCmdLineFlag("source-list"))  // parse command
-    {
-      args.GetCmdLineArguments<int>("source-list", srcs);
-      int num_sources = srcs.size();
-      info["num_iteration"] = num_sources;  // update number of devices
-      for (int i = 0; i < num_sources; i++) {
-        source_list.push_back(srcs[i]);
-      }
-    }
-    return source_list;
-  }
-
-  /**
-   * @brief Utility function to parse per-iteration advance stats.
-   *
-   * @param[in] runtime_list std::vector stores per iteration runtime.
-   * @param[in] mteps_list std::vector stores per iteration mteps.
-   * @param[in] input_frontier_list std::vector stores per iteration input
-   * frontier number.
-   * @param[in] output_frontier_list std::vector stores per iteration output
-   * frontier number.
-   * @param[in] dir_list std::vector stores per iteration advance direction.
-   * @param[in] runtimes json_spirit::mArray to store per iteration runtimes.
-   * @param[in] mteps json_spirit::mArray to store per iteration mteps.
-   * @param[in] output_frontiers json_spirit::mArray to store per iteration
-   * output frontier numbers.
-   * @param[in] dirs json_spirit::mArray to store per iteration direction.
-   *
-   */
-  void GetPerIterationAdvanceStats(
-      std::vector<float> &runtime_list, std::vector<float> &mteps_list,
-      std::vector<int> &input_frontier_list,
-      std::vector<int> &output_frontier_list, std::vector<bool> &dir_list,
-      json_spirit::mArray &runtimes, json_spirit::mArray &mteps,
-      json_spirit::mArray &input_frontiers,
-      json_spirit::mArray &output_frontiers, json_spirit::mArray &dirs) {
-    for (int i = 0; i < runtime_list.size(); ++i) {
-      runtimes.push_back(runtime_list[i]);
-      mteps.push_back(mteps_list[i]);
-      input_frontiers.push_back(input_frontier_list[i]);
-      output_frontiers.push_back(output_frontier_list[i]);
-      dirs.push_back(dir_list[i] ? "push" : "pull");
-    }
-    return;
-  }
-
-  /**
-   * @brief Writes the JSON structure to STDOUT (command line --json).
-   */
-  void PrintJson() {
-    json_spirit::write_stream(json_spirit::mValue(info), std::cout,
-                              json_spirit::pretty_print);
-    printf("\n");
-  }
-
-  /*
-   * @brief Writes the JSON structure to filename (command line --jsonfile).
-   */
-  void JsonFile() {
-    std::ofstream of(ofname.data());
-    json_spirit::write_stream(json_spirit::mValue(info), of,
-                              json_spirit::pretty_print);
-  }
-
-  /**
-   * @brief Writes the JSON structure to an automatically-uniquely-named
-   * file in the dir directory (command line --jsondir).
-   */
-  void JsonDir() {
-    std::string filename = dir + "/" + info["algorithm"].get_str() + "_" +
-                           ((file_stem != "") ? (file_stem + "_") : "") +
-                           info["time"].get_str() + ".json";
-    // now filter out bad chars (the list in bad_chars)
-    char bad_chars[] = ":\n";
-    for (unsigned int i = 0; i < strlen(bad_chars); ++i) {
-      filename.erase(
-          std::remove(filename.begin(), filename.end(), bad_chars[i]),
-          filename.end());
-    }
-    std::string ofname = filename.data();
-    std::ofstream of(ofname);
-    // now store the filename back into the JSON structure
-    info["jsonfile"] = ofname;
-    json_spirit::write_stream(json_spirit::mValue(info), of,
-                              json_spirit::pretty_print);
-  }
-
-  int DuplicateGraph(util::CommandLineArgs &args,
-                     Csr<VertexId, SizeT, Value> &graph,
-                     bool edge_value = false) {
-    VertexId org_src = info["source_vertex"].get_int64();
-    int num_gpus = info["num_gpus"].get_int();
-    bool undirected = info["undirected"].get_bool();
-
-    if (num_gpus == 1) return 0;
-
-    SizeT org_nodes = graph.nodes;
-    SizeT org_edges = graph.edges;
-    SizeT new_nodes = graph.nodes * num_gpus + 1;
-    SizeT new_edges =
-        graph.edges * num_gpus + ((undirected) ? 2 : 1) * num_gpus;
-    printf(
-        "Duplicatiing graph, #V = %lld -> %lld, #E = %lld -> %lld, src = %lld "
-        "-> 0\n",
-        (long long)org_nodes, (long long)new_nodes, (long long)org_edges,
-        (long long)new_edges, (long long)org_src);
-
-    SizeT *new_row_offsets = (SizeT *)malloc(sizeof(SizeT) * (new_nodes + 1));
-    VertexId *new_column_indices =
-        (VertexId *)malloc(sizeof(VertexId) * new_edges);
-    new_row_offsets[0] = 0;
-    for (int gpu = 0; gpu < num_gpus; gpu++)
-      new_column_indices[gpu] = org_nodes * gpu + 1 + org_src;
-    new_row_offsets[new_nodes] = new_edges;
-    info["source_vertex"] = 0;
-    source = 0;
-
-#pragma omp parallel for
-    for (VertexId org_v = 0; org_v < org_nodes; org_v++) {
-      SizeT org_row_offset = graph.row_offsets[org_v];
-      SizeT out_degree = graph.row_offsets[org_v + 1] - org_row_offset;
-      for (int gpu = 0; gpu < num_gpus; gpu++) {
-        VertexId new_v = org_nodes * gpu + 1 + org_v;
-        SizeT new_row_offset = num_gpus + org_edges * gpu + org_row_offset;
-        if (undirected) {
-          new_row_offset += gpu;
-          if (org_v > org_src) new_row_offset++;
-        }
-        new_row_offsets[new_v] = new_row_offset;
-        SizeT start_pos = new_row_offset;
-
-        if (org_v == org_src && undirected) {
-          new_column_indices[start_pos] = 0;
-          start_pos++;
-        }
-
-        for (SizeT i = 0; i < out_degree; i++) {
-          VertexId org_u = graph.column_indices[org_row_offset + i];
-          VertexId new_u = org_nodes * gpu + 1 + org_u;
-          new_column_indices[start_pos + i] = new_u;
-        }
-      }
-    }
-
-    free(graph.row_offsets);
-    graph.row_offsets = new_row_offsets;
-    free(graph.column_indices);
-    graph.column_indices = new_column_indices;
-    graph.nodes = new_nodes;
-    graph.edges = new_edges;
-    new_row_offsets = NULL;
-    new_column_indices = NULL;
-
-    return 0;
-  }
-
-  /**
-   * @brief Utility function to load input graph.
-   *
-   * @tparam EDGE_VALUE
-   * @tparam INVERSE_GRAPH
-   *
-   * @param[in] args Command line arguments.
-   * @param[in] csr_ref Reference to the CSR graph.
-   *
-   * \return int whether successfully loaded the graph (0 success, 1 error).
-   */
-  template <bool EDGE_VALUE, bool INVERSE_GRAPH>
-  int LoadGraph(util::CommandLineArgs &args,
-                Csr<VertexId, SizeT, Value> &csr_ref) {
-    std::string graph_type = args.GetCmdLineArgvGraphType();
-
-    if (graph_type == "market")  // Matrix-market graph
-    {
-      if (!args.CheckCmdLineFlag("quiet")) {
-        printf("Loading Matrix-market coordinate-formatted graph ...\n");
-      }
-
-      char *market_filename = args.GetCmdLineArgvDataset();
-
-      std::ifstream fp(market_filename);
-      if (market_filename == NULL || !fp.is_open()) {
-        fprintf(stderr, "Input graph file %s does not exist.\n",
-                market_filename);
-        exit(EXIT_FAILURE);
-      }
-      boost::filesystem::path market_filename_path(market_filename);
-      file_stem = market_filename_path.stem().string();
-      info["dataset"] = file_stem;
-      if (graphio::BuildMarketGraph<EDGE_VALUE>(
-              market_filename, csr_ref, info["undirected"].get_bool(),
-              INVERSE_GRAPH, args.CheckCmdLineFlag("quiet")) != 0) {
-        return 1;
-      }
-    } else if (graph_type == "rmat" || graph_type == "grmat" ||
-               graph_type == "metarmat")  // R-MAT graph
-    {
-      if (!args.CheckCmdLineFlag("quiet")) {
-        printf("Generating R-MAT graph ...\n");
-      }
-      // parse R-MAT parameters
-      SizeT rmat_nodes = 1 << 10;
-      SizeT rmat_edges = 1 << 10;
-      SizeT rmat_scale = 10;
-      SizeT rmat_edgefactor = 48;
-      double rmat_a = 0.57;
-      double rmat_b = 0.19;
-      double rmat_c = 0.19;
-      double rmat_d = 1 - (rmat_a + rmat_b + rmat_c);
-      double rmat_vmin = 1;
-      double rmat_vmultipiler = 64;
-      int rmat_seed = -1;
-
-      args.GetCmdLineArgument("rmat_scale", rmat_scale);
-      rmat_nodes = 1 << rmat_scale;
-      args.GetCmdLineArgument("rmat_nodes", rmat_nodes);
-      args.GetCmdLineArgument("rmat_edgefactor", rmat_edgefactor);
-      rmat_edges = rmat_nodes * rmat_edgefactor;
-      args.GetCmdLineArgument("rmat_edges", rmat_edges);
-      args.GetCmdLineArgument("rmat_a", rmat_a);
-      args.GetCmdLineArgument("rmat_b", rmat_b);
-      args.GetCmdLineArgument("rmat_c", rmat_c);
-      rmat_d = 1 - (rmat_a + rmat_b + rmat_c);
-      args.GetCmdLineArgument("rmat_d", rmat_d);
-      args.GetCmdLineArgument("rmat_seed", rmat_seed);
-      args.GetCmdLineArgument("rmat_vmin", rmat_vmin);
-      args.GetCmdLineArgument("rmat_vmultipiler", rmat_vmultipiler);
-
-      std::vector<int> temp_devices;
-      if (args.CheckCmdLineFlag("device"))  // parse device list
-      {
-        args.GetCmdLineArguments<int>("device", temp_devices);
-        num_gpus = temp_devices.size();
-      } else  // use single device with index 0
-      {
-        num_gpus = 1;
-        int gpu_idx;
-        util::GRError(cudaGetDevice(&gpu_idx), "cudaGetDevice failed", __FILE__,
-                      __LINE__);
-        temp_devices.push_back(gpu_idx);
-      }
-      int *gpu_idx = new int[temp_devices.size()];
-      for (int i = 0; i < temp_devices.size(); i++)
-        gpu_idx[i] = temp_devices[i];
-
-      // put everything into mObject info
-      info["rmat_a"] = rmat_a;
-      info["rmat_b"] = rmat_b;
-      info["rmat_c"] = rmat_c;
-      info["rmat_d"] = rmat_d;
-      info["rmat_seed"] = rmat_seed;
-      info["rmat_scale"] = (int64_t)rmat_scale;
-      info["rmat_nodes"] = (int64_t)rmat_nodes;
-      info["rmat_edges"] = (int64_t)rmat_edges;
-      info["rmat_edgefactor"] = (int64_t)rmat_edgefactor;
-      info["rmat_vmin"] = rmat_vmin;
-      info["rmat_vmultipiler"] = rmat_vmultipiler;
-      // can use to_string since c++11 is required, niiiice.
-      file_stem = "rmat_" +
-                  (args.CheckCmdLineFlag("rmat_scale")
-                       ? ("n" + std::to_string(rmat_scale))
-                       : std::to_string(rmat_nodes)) +
-                  "_" +
-                  (args.CheckCmdLineFlag("rmat_edgefactor")
-                       ? ("e" + std::to_string(rmat_edgefactor))
-                       : std::to_string(rmat_edges));
-      info["dataset"] = file_stem;
-
-      util::CpuTimer cpu_timer;
-      cpu_timer.Start();
-
-      // generate R-MAT graph
-      if (graph_type == "rmat") {
-        if (graphio::rmat::BuildRmatGraph<EDGE_VALUE>(
-                rmat_nodes, rmat_edges, csr_ref, info["undirected"].get_bool(),
-                rmat_a, rmat_b, rmat_c, rmat_d, rmat_vmultipiler, rmat_vmin,
-                rmat_seed, args.CheckCmdLineFlag("quiet")) != 0) {
-          return 1;
-        }
-      } else if (graph_type == "grmat") {
-        if (graphio::grmat::BuildRmatGraph<EDGE_VALUE>(
-                rmat_nodes, rmat_edges, csr_ref, info["undirected"].get_bool(),
-                rmat_a, rmat_b, rmat_c, rmat_d, rmat_vmultipiler, rmat_vmin,
-                rmat_seed, args.CheckCmdLineFlag("quiet"), temp_devices.size(),
-                gpu_idx) != 0) {
-          return 1;
-        }
-      } else  // must be metarmat
-      {
-        if (graphio::grmat::BuildMetaRmatGraph<EDGE_VALUE>(
-                rmat_nodes, rmat_edges, csr_ref, info["undirected"].get_bool(),
-                rmat_a, rmat_b, rmat_c, rmat_d, rmat_vmultipiler, rmat_vmin,
-                rmat_seed, args.CheckCmdLineFlag("quiet"), temp_devices.size(),
-                gpu_idx) != 0) {
-          return 1;
-        }
-      }
-
-      cpu_timer.Stop();
-      float elapsed = cpu_timer.ElapsedMillis();
-      delete[] gpu_idx;
-      gpu_idx = NULL;
-
-      if (!args.CheckCmdLineFlag("quiet")) {
-        printf(
-            "R-MAT graph generated in %.3f ms, "
-            "a = %.3f, b = %.3f, c = %.3f, d = %.3f\n",
-            elapsed, rmat_a, rmat_b, rmat_c, rmat_d);
-      }
-    } else if (graph_type == "rgg") {
-      if (!args.CheckCmdLineFlag("quiet")) {
-        printf("Generating RGG (Random Geometry Graph) ...\n");
-      }
-
-      SizeT rgg_nodes = 1 << 10;
-      SizeT rgg_scale = 10;
-      double rgg_thfactor = 0.55;
-      double rgg_threshold = rgg_thfactor * sqrt(log(rgg_nodes) / rgg_nodes);
-      double rgg_vmultipiler = 1;
-      int rgg_seed = -1;
-
-      args.GetCmdLineArgument("rgg_scale", rgg_scale);
-      rgg_nodes = 1 << rgg_scale;
-      args.GetCmdLineArgument("rgg_nodes", rgg_nodes);
-      args.GetCmdLineArgument("rgg_thfactor", rgg_thfactor);
-      rgg_threshold = rgg_thfactor * sqrt(log(rgg_nodes) / rgg_nodes);
-      args.GetCmdLineArgument("rgg_threshold", rgg_threshold);
-      args.GetCmdLineArgument("rgg_vmultipiler", rgg_vmultipiler);
-      args.GetCmdLineArgument("rgg_seed", rgg_seed);
-
-      // put everything into mObject info
-      info["rgg_seed"] = rgg_seed;
-      info["rgg_scale"] = (int64_t)rgg_scale;
-      info["rgg_nodes"] = (int64_t)rgg_nodes;
-      info["rgg_thfactor"] = rgg_thfactor;
-      info["rgg_threshold"] = rgg_threshold;
-      info["rgg_vmultipiler"] = rgg_vmultipiler;
-      // file_stem =
-      // "rgg_s"+std::to_string(rgg_scale)+"_e"+std::to_string(csr_ref.edges)+"_f"+std::to_string(rgg_thfactor);
-      file_stem = "rgg_" +
-                  (args.CheckCmdLineFlag("rgg_scale")
-                       ? ("n" + std::to_string(rgg_scale))
-                       : std::to_string(rgg_nodes)) +
-                  "_" +
-                  (args.CheckCmdLineFlag("rgg_thfactor")
-                       ? ("t" + std::to_string(rgg_thfactor))
-                       : std::to_string(rgg_threshold));
-      info["dataset"] = file_stem;
-
-      util::CpuTimer cpu_timer;
-      cpu_timer.Start();
-
-      // generate random geometry graph
-      if (graphio::rgg::BuildRggGraph<EDGE_VALUE>(
-              rgg_nodes, csr_ref, rgg_threshold, info["undirected"].get_bool(),
-              rgg_vmultipiler, 1, rgg_seed,
-              args.CheckCmdLineFlag("quiet")) != 0) {
-        return 1;
-      }
-
-      cpu_timer.Stop();
-      float elapsed = cpu_timer.ElapsedMillis();
-      if (!args.CheckCmdLineFlag("quiet")) {
-        printf(
-            "RGG generated in %.3f ms, "
-            "threshold = %.3lf, vmultipiler = %.3lf\n",
-            elapsed, rgg_threshold, rgg_vmultipiler);
-      }
-    } else if (graph_type == "smallworld") {
-      if (!args.CheckCmdLineFlag("quiet")) {
-        printf("Generating Small World Graph ...\n");
-      }
-
-      SizeT sw_nodes = 1 << 10;
-      SizeT sw_scale = 10;
-      double sw_p = 0.0;
-      SizeT sw_k = 6;
-      int sw_seed = -1;
-      double sw_vmultipiler = 1.00;
-      double sw_vmin = 1.00;
-
-      args.GetCmdLineArgument("sw_scale", sw_scale);
-      sw_nodes = 1 << sw_scale;
-      args.GetCmdLineArgument("sw_nodes", sw_nodes);
-      args.GetCmdLineArgument("sw_k", sw_k);
-      args.GetCmdLineArgument("sw_p", sw_p);
-      args.GetCmdLineArgument("sw_seed", sw_seed);
-      args.GetCmdLineArgument("sw_vmultipiler", sw_vmultipiler);
-      args.GetCmdLineArgument("sw_vmin", sw_vmin);
-
-      info["sw_seed"] = sw_seed;
-      info["sw_scale"] = (int64_t)sw_scale;
-      info["sw_nodes"] = (int64_t)sw_nodes;
-      info["sw_p"] = sw_p;
-      info["sw_k"] = (int64_t)sw_k;
-      info["sw_vmultipiler"] = sw_vmultipiler;
-      info["sw_vmin"] = sw_vmin;
-      file_stem =
-          "smallworld_" +
-          (args.CheckCmdLineFlag("sw_scale") ? ("n" + std::to_string(sw_scale))
-                                             : std::to_string(sw_nodes)) +
-          "k" + std::to_string(sw_k) + "_p" + std::to_string(sw_p);
-      info["dataset"] = file_stem;
-
-      util::CpuTimer cpu_timer;
-      cpu_timer.Start();
-      if (graphio::small_world::BuildSWGraph<EDGE_VALUE>(
-              sw_nodes, csr_ref, sw_k, sw_p, info["undirected"].get_bool(),
-              sw_vmultipiler, sw_vmin, sw_seed,
-              args.CheckCmdLineFlag("quiet")) != cudaSuccess) {
-        return 1;
-      }
-      cpu_timer.Stop();
-      float elapsed = cpu_timer.ElapsedMillis();
-      if (!args.CheckCmdLineFlag("quiet")) {
-        printf(
-            "Small World Graph generated in %.3lf ms, "
-            "k = %lld, p = %.3lf\n",
-            elapsed, (long long)sw_k, sw_p);
-      }
-    } else {
-      fprintf(stderr, "Unspecified graph type.\n");
-      exit(EXIT_FAILURE);
-    }
-
-    if (!args.CheckCmdLineFlag("quiet")) {
-      csr_ref.GetAverageDegree();
-      csr_ref.PrintHistogram();
-      if (info["algorithm"].get_str().compare("SSSP") == 0) {
-        csr_ref.GetAverageEdgeValue();
-        int max_degree;
-        csr_ref.GetNodeWithHighestDegree(max_degree);
-        printf("Maximum degree: %d\n", max_degree);
-      }
-    }
-    return 0;
-  }
-
-  /**
-   * @brief SM Utility function to load input graph.
-   *
-   * @tparam NODE_VALUE
-   *
-   * @param[in] args Command line arguments.
-   * @param[in] csr_ref Reference to the CSR graph.
-   * @param[in] type normal type or qeury type
-   *
-   * \return int whether successfully loaded the graph (0 success, 1 error).
-   */
-  template <bool NODE_VALUE>
-  int LoadGraph_SM(util::CommandLineArgs &args,
-                   Csr<VertexId, SizeT, Value> &csr_ref, std::string type) {
-    std::string graph_type = args.GetCmdLineArgvGraphType();
-    if (graph_type == "market")  // Matrix-market graph
-    {
-      if (!args.CheckCmdLineFlag("quiet")) {
-        printf("Loading Matrix-market coordinate-formatted graph ...\n");
-      }
-      char *market_filename = NULL;
-      char *label_filename = NULL;
-
-      if (type == "query") {
-        market_filename = args.GetCmdLineArgvQueryDataset();
-        if (NODE_VALUE) label_filename = args.GetCmdLineArgvQueryLabel();
-      } else {
-        market_filename = args.GetCmdLineArgvDataDataset();
-        if (NODE_VALUE) label_filename = args.GetCmdLineArgvDataLabel();
-      }
-
-      if (market_filename == NULL) {
-        printf("Log.");
-        fprintf(stderr, "Input graph does not exist.\n");
-        return 1;
-      }
-
-      if (NODE_VALUE && label_filename == NULL) {
-        printf("Log.");
-        fprintf(stderr, "Input graph labels does not exist.\n");
-        return 1;
-      }
-
-      boost::filesystem::path market_filename_path(market_filename);
-      file_stem = market_filename_path.stem().string();
-      info["dataset"] = file_stem;
-      if (graphio::BuildMarketGraph_SM<NODE_VALUE>(
-              market_filename, label_filename, csr_ref,
-              info["undirected"].get_bool(), false,
-              args.CheckCmdLineFlag("quiet")) != 0) {
-        return 1;
-      }
-    } else {
-      fprintf(stderr, "Unspecified graph type.\n");
-      return 1;
-    }
-
-    if (!args.CheckCmdLineFlag("quiet")) {
-      csr_ref.GetAverageDegree();
-      csr_ref.PrintHistogram();
-      if (info["algorithm"].get_str().compare("SSSP") == 0) {
-        csr_ref.GetAverageEdgeValue();
-        int max_degree;
-        csr_ref.GetNodeWithHighestDegree(max_degree);
-        printf("Maximum degree: %d\n", max_degree);
-      }
-    }
-    return 0;
-  }
-
-  /**
-   * @brief SM Initialization process for Info.
-   *
-   * @param[in] args Command line arguments.
-   * @param[in] csr_query_ref Reference to the CSR structure.
-   * @param[in] csr_data_ref Reference to the CSR structure.
-   */
-  void Init_SM(util::CommandLineArgs &args,
-               Csr<VertexId, SizeT, Value> &csr_query_ref,
-               Csr<VertexId, SizeT, Value> &csr_data_ref) {
-    if (info["node_value"].get_bool()) {
-      LoadGraph_SM<true>(args, csr_query_ref, "query");
-      LoadGraph_SM<true>(args, csr_data_ref, "data");
-    } else {
-      LoadGraph_SM<false>(args, csr_query_ref, "query");
-      LoadGraph_SM<false>(args, csr_data_ref, "data");
-    }
-    csr_query_ptr = &csr_query_ref;
-    csr_data_ptr = &csr_data_ref;
-    csr_ptr = &csr_data_ref;
-
-    InitBase("SM", args);
-    if (info["destination_vertex"].get_int64() < 0 ||
-        info["destination_vertex"].get_int64() >= (int)csr_data_ref.nodes)
-      info["destination_vertex"] =
-          (int)csr_data_ref.nodes - 1;  // if not set or something is wrong, set
-                                        // it to the largest vertex ID
-    info["stddev_degrees"] = (float)csr_data_ref.GetStddevDegree();
-    info["num_vertices"] = (int64_t)csr_data_ref.nodes;
-    info["num_edges"] = (int64_t)csr_data_ref.edges;
-  }
-
-  /**
-   * @brief Compute statistics common to all primitives.
-   *
-   * @param[in] enactor_stats
-   * @param[in] elapsed
-   * @param[in] labels
-   * @param[in] get_traversal_stats
-   */
-  template <typename EnactorStats, typename T>
-  void ComputeCommonStats(EnactorStats *enactor_stats, double elapsed,
-                          const T *labels = NULL,
-                          bool get_traversal_stats = false) {
-    double total_lifetimes = 0;
-    double total_runtimes = 0;
-
-    // traversal stats
-    int64_t edges_queued = 0;
-    int64_t nodes_queued = 0;
-    int64_t search_depth = 0;
-    int64_t nodes_visited = 0;
-    int64_t edges_visited = 0;
-    float m_teps = 0.0f;
-    double edges_redundance = 0.0f;
-    double nodes_redundance = 0.0f;
-
-    json_spirit::mArray device_list = info["device_list"].get_array();
-
-    for (int gpu = 0; gpu < num_gpus; ++gpu) {
-      int my_gpu_idx = device_list[gpu].get_int();
-      if (num_gpus != 1) {
-        if (util::SetDevice(my_gpu_idx)) return;
-      }
-      cudaDeviceSynchronize();
-
-      for (int peer = 0; peer < num_gpus; ++peer) {
-        EnactorStats *estats = enactor_stats + gpu * num_gpus + peer;
-        if (get_traversal_stats) {
-          edges_queued += estats->edges_queued[0];
-          estats->edges_queued.Move(util::DEVICE, util::HOST);
-          edges_queued += estats->edges_queued[0];
-
-          nodes_queued += estats->nodes_queued[0];
-          estats->nodes_queued.Move(util::DEVICE, util::HOST);
-          nodes_queued += estats->nodes_queued[0];
-
-          if (estats->iteration > search_depth) {
-            search_depth = estats->iteration;
-          }
-        }
-        total_lifetimes += estats->total_lifetimes;
-        total_runtimes += estats->total_runtimes;
-      }
-    }
-
-#ifdef RECORD_PER_ITERATION_STATS
-    if (get_traversal_stats) {
-      // TODO: collect info for multi-GPUs
-      EnactorStats *estats = enactor_stats;
-      json_spirit::mArray per_iteration_advance_runtime;
-      json_spirit::mArray per_iteration_advance_mteps;
-      json_spirit::mArray per_iteration_advance_input_frontier;
-      json_spirit::mArray per_iteration_advance_output_frontier;
-      json_spirit::mArray per_iteration_advance_dir;
-      GetPerIterationAdvanceStats(
-          estats->per_iteration_advance_time,
-          estats->per_iteration_advance_mteps,
-          estats->per_iteration_advance_input_edges,
-          estats->per_iteration_advance_output_edges,
-          estats->per_iteration_advance_direction,
-          per_iteration_advance_runtime, per_iteration_advance_mteps,
-          per_iteration_advance_input_frontier,
-          per_iteration_advance_output_frontier, per_iteration_advance_dir);
-
-      info["per_iteration_advance_runtime"] = per_iteration_advance_runtime;
-      info["per_iteration_advance_mteps"] = per_iteration_advance_mteps;
-      info["per_iteration_advance_input_frontier"] =
-          per_iteration_advance_input_frontier;
-      info["per_iteration_advance_output_frontier"] =
-          per_iteration_advance_output_frontier;
-      info["per_iteration_advance_direction"] = per_iteration_advance_dir;
-    }
-#endif
-=======
 
     /**
      * @brief Writes the JSON structure to an automatically-uniquely-named
@@ -2225,150 +1072,11 @@
             info["per_iteration_advance_direction"] = per_iteration_advance_dir;
         }
         #endif
->>>>>>> 07c8340d
 
     double avg_duty = (total_lifetimes > 0)
                           ? double(total_runtimes) / total_lifetimes * 100.0
                           : 0.0f;
 
-<<<<<<< HEAD
-    info["elapsed"] = elapsed;
-    info["average_duty"] = avg_duty;
-    info["search_depth"] = search_depth;
-
-    if (get_traversal_stats) {
-      info["edges_queued"] = edges_queued;
-      info["nodes_queued"] = nodes_queued;
-    }
-
-    // TODO: compute traversal stats
-    if (get_traversal_stats) {
-      if (labels != NULL)
-        for (VertexId i = 0; i < csr_ptr->nodes; ++i) {
-          if (labels[i] < util::MaxValue<T>() && labels[i] != -1) {
-            ++nodes_visited;
-            edges_visited +=
-                csr_ptr->row_offsets[i + 1] - csr_ptr->row_offsets[i];
-          }
-        }
-      if (info["algorithm"].get_str().compare("BC") == 0) {
-        // for betweenness should count the backward phase too.
-        edges_visited = 2 * edges_queued;
-      } else if (info["algorithm"].get_str().compare("PageRank") == 0) {
-        edges_visited = csr_ptr->edges;
-        nodes_visited = csr_ptr->nodes;
-      }
-
-      if (nodes_queued >
-          nodes_visited) {  // measure duplicate nodes put through queue
-        nodes_redundance =
-            ((double)nodes_queued - nodes_visited) / nodes_visited;
-      }
-
-      if (edges_queued > edges_visited) {
-        // measure duplicate edges put through queue
-        edges_redundance =
-            ((double)edges_queued - edges_visited) / edges_visited;
-      }
-      nodes_redundance *= 100;
-      edges_redundance *= 100;
-
-      m_teps = (double)edges_visited / (elapsed * 1000.0);
-
-      info["nodes_visited"] = nodes_visited;
-      info["edges_visited"] = edges_visited;
-      info["nodes_redundance"] = nodes_redundance;
-      info["edges_redundance"] = edges_redundance;
-      info["m_teps"] = m_teps;
-    }
-  }
-
-  /**
-   * @brief Compute statistics common to all traversal primitives.
-   *
-   * @param[in] enactor_stats
-   * @param[in] elapsed
-   * @param[in] labels
-   */
-  template <typename EnactorStats, typename T>
-  void ComputeTraversalStats(EnactorStats *enactor_stats, float elapsed,
-                             const T *labels = NULL) {
-    ComputeCommonStats(enactor_stats, elapsed, labels, true);
-  }
-
-  /**
-   * @brief Display running statistics.
-   *
-   * @param[in] verbose Whether or not to print extra information.
-   */
-  void DisplayStats(bool verbose = true) {
-    double elapsed = info["elapsed"].get_real();
-    int64_t nodes_visited = info["nodes_visited"].get_int();
-    int64_t edges_visited = info["edges_visited"].get_int();
-    double m_teps = info["m_teps"].get_real();
-    int64_t search_depth = info["search_depth"].get_int();
-    double avg_duty = info["average_duty"].get_real();
-    int64_t edges_queued = info["edges_queued"].get_int();
-    int64_t nodes_queued = info["nodes_queued"].get_int();
-    double nodes_redundance = info["nodes_redundance"].get_real();
-    double edges_redundance = info["edges_redundance"].get_real();
-    double load_time = info["load_time"].get_real();
-    double preprocess_time = info["preprocess_time"].get_real();
-    double postprocess_time = info["postprocess_time"].get_real();
-    double write_time = info["write_time"].get_real();
-    double total_time = info["total_time"].get_real();
-    double min_process_time = info["min_process_time"].get_real();
-    double max_process_time = info["max_process_time"].get_real();
-
-    printf("\n [%s] finished.\n", info["algorithm"].get_str().c_str());
-    printf(" avg. elapsed: %.4f ms\n", elapsed);
-    printf(" iterations: %lld\n", (long long)search_depth);
-
-    if (verbose) {
-      if (nodes_visited != 0 && nodes_visited < 5) {
-        printf("Fewer than 5 vertices visited.\n");
-      } else {
-        if (min_process_time > 0)
-          printf(" min. elapsed: %.4f ms\n", min_process_time);
-        if (max_process_time > 0)
-          printf(" max. elapsed: %.4f ms\n", max_process_time);
-
-        if (m_teps > 0.01) {
-          printf(" rate: %.4f MiEdges/s\n", m_teps);
-        }
-        if (avg_duty > 0.01) {
-          printf(" average CTA duty: %.2f%%\n", avg_duty);
-        }
-        if (nodes_visited != 0 && edges_visited != 0) {
-          printf(" src: %lld\n nodes_visited: %lld\n edges_visited: %lld\n",
-                 source, (long long)nodes_visited, (long long)edges_visited);
-        }
-        if (nodes_queued > 0) {
-          printf(" nodes queued: %lld\n", (long long)nodes_queued);
-        }
-        if (edges_queued > 0) {
-          printf(" edges queued: %lld\n", (long long)edges_queued);
-        }
-        if (nodes_redundance > 0.01) {
-          printf(" nodes redundance: %.2f%%\n", nodes_redundance);
-        }
-        if (edges_redundance > 0.01) {
-          printf(" edges redundance: %.2f%%\n", edges_redundance);
-        }
-        printf(" load time: %.4f ms\n", load_time);
-        printf(" preprocess time: %.4f ms\n", preprocess_time);
-        printf(" postprocess time: %.4f ms\n", postprocess_time);
-        if (info["output_filename"].get_str() != "")
-          printf(" write time: %.4f ms\n", write_time);
-        printf(" total time: %.4f ms\n", total_time);
-      }
-    }
-    printf("\n");
-  }
-};
-}  // namespace util
-}  // namespace gunrock
-=======
         double elapsed = total_elapsed / num_runs;
         info["elapsed"] = elapsed;
         info["average_duty"] = avg_duty;
@@ -2559,7 +1267,6 @@
 
 } // namespace util
 } // namespace gunrock
->>>>>>> 07c8340d
 
 // Leave this at the end of the file
 // Local Variables:
