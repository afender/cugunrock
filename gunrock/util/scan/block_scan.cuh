// ----------------------------------------------------------------
// Gunrock -- Fast and Efficient GPU Graph Library
// ----------------------------------------------------------------
// This source code is distributed under the terms of LICENSE.TXT
// in the root directory of this source distribution.
// ----------------------------------------------------------------

/**
 * @file
 * kernel.cuh
 *
 * @brief Load balanced Edge Map Kernel Entry point
 */

#pragma once

#include <gunrock/util/device_intrinsics.cuh>

namespace gunrock {
namespace util {

<<<<<<< HEAD
template <typename T, int _CUDA_ARCH, int _LOG_THREADS>
struct Block_Scan {
  enum {
    CUDA_ARCH = _CUDA_ARCH,
    LOG_THREADS = _LOG_THREADS,
    THREADS = 1 << LOG_THREADS,
    LOG_WARP_THREADS = 5,  // GR_LOG_WARP_THREADS(CUDA_ARCH),
    WARP_THREADS = 1 << LOG_WARP_THREADS,
    WARP_THREADS_MASK = WARP_THREADS - 1,
    LOG_BLOCK_WARPS = _LOG_THREADS - LOG_WARP_THREADS,
    BLOCK_WARPS = 1 << LOG_BLOCK_WARPS,
  };

  struct Temp_Space {
    T warp_counter_offset[BLOCK_WARPS];
    T block_sum;
  };

  static __device__ __forceinline__ void Warp_Scan(T thread_in, T &thread_out,
                                                   T &sum) {
    int lane_id = threadIdx.x & WARP_THREADS_MASK;
    T &lane_local = thread_out;
    T lane_recv;

    lane_local = thread_in;
    // UpSweep<int, LOG_WARP_THREADS>::Sweep(lane_local, lane_recv, lane_id);
    // UpSweep LOG_WIDTH = 5
    // if ((lane_id & 1) == 0)
    lane_recv = _shfl_xor(lane_local, 1);
    if ((lane_id & 1) == 0) {
      lane_local += lane_recv;
      // UpSweep LOG_WIDTH = 4
      lane_recv = _shfl_xor(lane_local, 2, WARPSIZE, 0x55555555u);
    }

    if ((lane_id & 3) == 0) {
      lane_local += lane_recv;
      // UpSweep LOG_WIDTH = 3
      lane_recv = _shfl_xor(lane_local, 4, WARPSIZE, 0x11111111u);
    }

    if ((lane_id & 7) == 0) {
      lane_local += lane_recv;
      // UpSweep LOG_WIDTH = 2
      lane_recv = _shfl_xor(lane_local, 8, WARPSIZE, 0x01010101u);
    }

    if ((lane_id & 0xF) == 0) {
      lane_local += lane_recv;
      // UpSweep LOG_WIDTH = 1
      lane_recv = _shfl_xor(lane_local, 0x10, WARPSIZE, 0x00010001u);
    }

    if (lane_id == 0) {
      lane_local += lane_recv;
    }
    _all(1);
    sum = _shfl(lane_local, 0);
    if (lane_id == 0) {
      lane_recv = 0;
    }
    lane_local = lane_recv;

    // DownSweep<int, LOG_WARP_THREADS-2>::Sweep(lane_local, lane_recv,
    // lane_id); DownSweep LOG_WIDTH = 3
    lane_recv = _shfl_up(lane_local, 8);
    if ((lane_id & 0xF) == 8) lane_local += lane_recv;

    // DownSweep LOG_WIDTH = 2
    lane_recv = _shfl_up(lane_local, 4);
    if ((lane_id & 7) == 4) lane_local += lane_recv;

    // DownSweep LOG_WIDTH = 1
    lane_recv = _shfl_up(lane_local, 2);
    if ((lane_id & 3) == 2) lane_local += lane_recv;

    // DownSweep LOG_WIDTH = 0
    lane_recv = _shfl_up(lane_local, 1);
    if ((lane_id & 1) == 1) lane_local += lane_recv;
  }

  static __device__ __forceinline__ void Warp_Scan(T thread_in, T &thread_out) {
    int lane_id = threadIdx.x & WARP_THREADS_MASK;
    T &lane_local = thread_out;
    T lane_recv;

    lane_local = thread_in;
    // UpSweep<int, LOG_WARP_THREADS>::Sweep(lane_local, lane_recv, lane_id);
    // UpSweep LOG_WIDTH = 5
    // if ((lane_id & 1) == 0)
    lane_recv = _shfl_xor(lane_local, 1);

    // printf("(%3d, %3d) 2.1\n", blockIdx.x, threadIdx.x);
    if ((lane_id & 1) == 0) {
      lane_local += lane_recv;
      // UpSweep LOG_WIDTH = 4
      lane_recv = _shfl_xor(lane_local, 2, WARPSIZE, 0x55555555u);
=======
template <typename T, /*int _CUDA_ARCH,*/ int _LOG_THREADS>
struct Block_Scan
{
    enum {
        //CUDA_ARCH         = _CUDA_ARCH,
        LOG_THREADS       = _LOG_THREADS,
        THREADS           = 1 << LOG_THREADS,
        LOG_WARP_THREADS  = 5, //GR_LOG_WARP_THREADS(CUDA_ARCH),
        WARP_THREADS      = 1 << LOG_WARP_THREADS,
        WARP_THREADS_MASK = WARP_THREADS - 1,
        LOG_BLOCK_WARPS   = _LOG_THREADS - LOG_WARP_THREADS,
        BLOCK_WARPS       = 1 << LOG_BLOCK_WARPS,
    };

    struct Temp_Space
    {
        T warp_counter_offset[BLOCK_WARPS];
        T block_sum;
    };

    static __device__ __forceinline__ void Warp_Scan(T thread_in, T &thread_out, T &sum)
    {
        int lane_id = threadIdx.x & WARP_THREADS_MASK;
        T &lane_local = thread_out;
        T lane_recv;

        lane_local = thread_in;
        //UpSweep<int, LOG_WARP_THREADS>::Sweep(lane_local, lane_recv, lane_id);
        //UpSweep LOG_WIDTH = 5
        //if ((lane_id & 1) == 0)
            lane_recv = _shfl_xor(lane_local, 1);
        if ((lane_id & 1) == 0)
        {
            lane_local += lane_recv;
        //UpSweep LOG_WIDTH = 4
            lane_recv = _shfl_xor(lane_local, 2, WARPSIZE, 0x55555555u);
        }

        if ((lane_id & 3) == 0)
        {
            lane_local += lane_recv;
        //UpSweep LOG_WIDTH = 3
            lane_recv = _shfl_xor(lane_local, 4, WARPSIZE, 0x11111111u);
        }

        if ((lane_id & 7) == 0)
        {
            lane_local += lane_recv;
        //UpSweep LOG_WIDTH = 2
            lane_recv = _shfl_xor(lane_local, 8, WARPSIZE, 0x01010101u);
        }

        if ((lane_id & 0xF) == 0)
        {
            lane_local += lane_recv;
        //UpSweep LOG_WIDTH = 1
            lane_recv = _shfl_xor(lane_local, 0x10, WARPSIZE, 0x00010001u);
        }

        if (lane_id == 0)
        {
            lane_local += lane_recv;
        }
        _all(1);
        sum = _shfl(lane_local, 0);
        if (lane_id == 0)
        {
            lane_recv =0;
        }
        lane_local = lane_recv;

        //DownSweep<int, LOG_WARP_THREADS-2>::Sweep(lane_local, lane_recv, lane_id);
        //DownSweep LOG_WIDTH = 3
        lane_recv = _shfl_up(lane_local, 8);
        if ((lane_id & 0xF) == 8)
            lane_local += lane_recv;

        //DownSweep LOG_WIDTH = 2
        lane_recv = _shfl_up(lane_local, 4);
        if ((lane_id & 7) == 4)
            lane_local += lane_recv;

        //DownSweep LOG_WIDTH = 1
        lane_recv = _shfl_up(lane_local, 2);
        if ((lane_id & 3) == 2)
            lane_local += lane_recv;

        //DownSweep LOG_WIDTH = 0
        lane_recv = _shfl_up(lane_local, 1);
        if ((lane_id & 1) == 1)
            lane_local += lane_recv;
    }

    static __device__ __forceinline__ void Warp_Scan(T thread_in, T &thread_out)
    {
        int lane_id = threadIdx.x & WARP_THREADS_MASK;
        T &lane_local = thread_out;
        T lane_recv;

        lane_local = thread_in;
        //UpSweep<int, LOG_WARP_THREADS>::Sweep(lane_local, lane_recv, lane_id);
        //UpSweep LOG_WIDTH = 5
        //if ((lane_id & 1) == 0)
            lane_recv = _shfl_xor(lane_local, 1);
        if ((lane_id & 1) == 0)
        {
            lane_local += lane_recv;
        //UpSweep LOG_WIDTH = 4
            lane_recv = _shfl_xor(lane_local, 2, WARPSIZE, 0x55555555u);
        }

        if ((lane_id & 3) == 0)
        {
            lane_local += lane_recv;
        //UpSweep LOG_WIDTH = 3
            lane_recv = _shfl_xor(lane_local, 4, WARPSIZE, 0x11111111u);
        }

        if ((lane_id & 7) == 0)
        {
            lane_local += lane_recv;
        //UpSweep LOG_WIDTH = 2
            lane_recv = _shfl_xor(lane_local, 8, WARPSIZE, 0x01010101u);
        }

        if ((lane_id & 0xF) == 0)
        {
            lane_local += lane_recv;
        //UpSweep LOG_WIDTH = 1
            lane_recv = _shfl_xor(lane_local, 0x10, WARPSIZE, 0x00010001u);
        }

        if (lane_id == 0)
        {
            lane_local += lane_recv;
        //if (lane_id == 0)
            lane_recv =0;
        }
        lane_local = lane_recv;
        _all(1);

        //DownSweep<int, LOG_WARP_THREADS-2>::Sweep(lane_local, lane_recv, lane_id);
        //DownSweep LOG_WIDTH = 3
        lane_recv = _shfl_up(lane_local, 8);
        if ((lane_id & 15) == 8)
            lane_local += lane_recv;

        //DownSweep LOG_WIDTH = 2
        lane_recv = _shfl_up(lane_local, 4);
        if ((lane_id & 7) == 4)
            lane_local += lane_recv;

        //DownSweep LOG_WIDTH = 1
        lane_recv = _shfl_up(lane_local, 2);
        if ((lane_id & 3) == 2)
            lane_local += lane_recv;

        //DownSweep LOG_WIDTH = 0
        lane_recv = _shfl_up(lane_local, 1);
        if ((lane_id & 1) == 1)
            lane_local += lane_recv;
    }

    static __device__ __forceinline__ void Warp_LogicScan(int thread_in, T &thread_out)
    {
        unsigned int warp_flag = _ballot(thread_in);
        int lane_id = threadIdx.x & WARP_THREADS_MASK;
        unsigned int lane_mask = (1 << lane_id)-1;
        thread_out = __popc(warp_flag & lane_mask);
    }

    static __device__ __forceinline__ void Warp_LogicScan(int thread_in, T &thread_out, T &sum)
    {
        unsigned int warp_flag = _ballot(thread_in);
        int lane_id = threadIdx.x & WARP_THREADS_MASK;
        unsigned int lane_mask = (1 << lane_id)-1;
        thread_out = __popc(warp_flag & lane_mask);
        sum = __popc(warp_flag);
    }

    static __device__ __forceinline__ void Scan(T thread_in, T &thread_out, Temp_Space &temp_space)
    {
        T warp_sum;
        int warp_id = threadIdx.x >> LOG_WARP_THREADS;
        Warp_Scan(thread_in, thread_out);
        if ((threadIdx.x & WARP_THREADS_MASK) == WARP_THREADS_MASK)
        {
            warp_sum = thread_in + thread_out;
            //if (warp_sum != 0)
            //    printf("(%4d, %4d) : warp_sum = %d\n",
            //        blockIdx.x, threadIdx.x, warp_sum);
            temp_space. warp_counter_offset[warp_id] = warp_sum;
        }
        //if (thread_in != 0)
        //    printf("(%4d, %4d) : thread_out = %4d, warp_sum = %4d\n",
        //        blockIdx.x, threadIdx.x, thread_out, warp_sum);
        __syncthreads();

        if ((warp_id) == 0)
        {
            warp_sum = threadIdx.x < BLOCK_WARPS ?
                temp_space. warp_counter_offset[threadIdx.x] : 0;
            Warp_Scan(warp_sum, warp_sum);
            if (threadIdx.x < BLOCK_WARPS)
                temp_space. warp_counter_offset[threadIdx.x] = warp_sum;
        }
        __syncthreads();

        thread_out += temp_space. warp_counter_offset[warp_id];
        //if (thread_in != 0)
        //    printf("(%4d, %4d) : thread_out2 = %4d\n",
        //        blockIdx.x, threadIdx.x, thread_out);
>>>>>>> 07c8340d
    }
    // printf("(%3d, %3d) 2.2\n", blockIdx.x, threadIdx.x);

<<<<<<< HEAD
    if ((lane_id & 3) == 0) {
      lane_local += lane_recv;
      // UpSweep LOG_WIDTH = 3
      lane_recv = _shfl_xor(lane_local, 4, WARPSIZE, 0x11111111u);
=======
    static __device__ __forceinline__ void Scan(T thread_in, T &thread_out, Temp_Space &temp_space, T &block_sum)
    {
        T warp_sum;
        int warp_id = threadIdx.x >> LOG_WARP_THREADS;
        Warp_Scan(thread_in, thread_out, warp_sum);
        //printf("(%4d, %4d) : WARP_THREADS_MASK = %d\n",
        //    blockIdx.x, threadIdx.x, WARP_THREADS_MASK);
        if ((threadIdx.x & WARP_THREADS_MASK) == WARP_THREADS_MASK)
        {
            //printf("(%4d, %4d, %d) : warp_sum = %d\n",
            //    blockIdx.x, threadIdx.x, threadIdx.x >> LOG_WARP_THREADS, warp_sum);
            temp_space. warp_counter_offset[warp_id] = warp_sum;
        }
        __syncthreads();

        if ((warp_id) == 0)
        {
            warp_sum = threadIdx.x < BLOCK_WARPS ?
                temp_space. warp_counter_offset[threadIdx.x] : 0;
            Warp_Scan(warp_sum, warp_sum, block_sum);
            if (threadIdx.x < BLOCK_WARPS)
                temp_space. warp_counter_offset[threadIdx.x] = warp_sum;
            if (threadIdx.x == 0)
            {
                temp_space.block_sum = block_sum;
                //printf("(%4d, %4d) : block_sum = %d\n",
                //    blockIdx.x, threadIdx.x, block_sum);
            }
            //printf("(%4d, %4d) : warp_offset = %d\n",
            //    blockIdx.x, threadIdx.x, warp_sum);
        }
        __syncthreads();

        thread_out += temp_space. warp_counter_offset[warp_id];
        block_sum = temp_space. block_sum;
>>>>>>> 07c8340d
    }
    // printf("(%3d, %3d) 2.3\n", blockIdx.x, threadIdx.x);

    if ((lane_id & 7) == 0) {
      lane_local += lane_recv;
      // UpSweep LOG_WIDTH = 2
      lane_recv = _shfl_xor(lane_local, 8, WARPSIZE, 0x01010101u);
    }
    // printf("(%3d, %3d) 2.4\n", blockIdx.x, threadIdx.x);

    if ((lane_id & 0xF) == 0) {
      lane_local += lane_recv;
      // UpSweep LOG_WIDTH = 1
      lane_recv = _shfl_xor(lane_local, 0x10, WARPSIZE, 0x00010001u);
    }
    // printf("(%3d, %3d) 2.5\n", blockIdx.x, threadIdx.x);

    if (lane_id == 0) {
      lane_local += lane_recv;
      // if (lane_id == 0)
      lane_recv = 0;
    }
    lane_local = lane_recv;
    //__syncthreads();
    _all(1);

    // DownSweep<int, LOG_WARP_THREADS-2>::Sweep(lane_local, lane_recv,
    // lane_id); DownSweep LOG_WIDTH = 3
    lane_recv = _shfl_up(lane_local, 8);
    if ((lane_id & 15) == 8) lane_local += lane_recv;
    // if ((lane_id & 0xF) == 0)
    //    printf("(%3d, %3d) 2.6\n", blockIdx.x, threadIdx.x);

    // DownSweep LOG_WIDTH = 2
    lane_recv = _shfl_up(lane_local, 4);
    if ((lane_id & 7) == 4) lane_local += lane_recv;
    // if ((lane_id & 0xF) == 0)
    //    printf("(%3d, %3d) 2.7\n", blockIdx.x, threadIdx.x);

    // DownSweep LOG_WIDTH = 1
    lane_recv = _shfl_up(lane_local, 2);
    if ((lane_id & 3) == 2) lane_local += lane_recv;
    // if ((lane_id & 0xF) == 0)
    //    printf("(%3d, %3d) 2.8\n", blockIdx.x, threadIdx.x);

    // DownSweep LOG_WIDTH = 0
    lane_recv = _shfl_up(lane_local, 1);
    if ((lane_id & 1) == 1) lane_local += lane_recv;
    // if ((lane_id & 0xF) == 0)
    //    printf("(%3d, %3d) 2.9\n", blockIdx.x, threadIdx.x);
  }

  static __device__ __forceinline__ void Warp_LogicScan(int thread_in,
                                                        T &thread_out) {
    unsigned int warp_flag = _ballot(thread_in);
    int lane_id = threadIdx.x & WARP_THREADS_MASK;
    unsigned int lane_mask = (1 << lane_id) - 1;
    thread_out = __popc(warp_flag & lane_mask);
  }

  static __device__ __forceinline__ void Warp_LogicScan(int thread_in,
                                                        T &thread_out, T &sum) {
    unsigned int warp_flag = _ballot(thread_in);
    int lane_id = threadIdx.x & WARP_THREADS_MASK;
    unsigned int lane_mask = (1 << lane_id) - 1;
    thread_out = __popc(warp_flag & lane_mask);
    sum = __popc(warp_flag);
  }

  static __device__ __forceinline__ void Scan(T thread_in, T &thread_out,
                                              Temp_Space &temp_space) {
    T warp_sum;
    int warp_id = threadIdx.x >> LOG_WARP_THREADS;
    Warp_Scan(thread_in, thread_out, warp_sum);
    if ((threadIdx.x & WARP_THREADS_MASK) == 0) {
      // printf("(%4d, %4d) : warp_sum = %d\n",
      //    blockIdx.x, threadIdx.x, warp_sum);
      temp_space.warp_counter_offset[warp_id] = warp_sum;
    }
    // printf("(%4d, %4d) : thread_out = %4d\n",
    //    blockIdx.x, threadIdx.x, thread_out);
    __syncthreads();

    if ((warp_id) == 0) {
      warp_sum = threadIdx.x < BLOCK_WARPS
                     ? temp_space.warp_counter_offset[threadIdx.x]
                     : 0;
      Warp_Scan(warp_sum, warp_sum);
      if (threadIdx.x < BLOCK_WARPS)
        temp_space.warp_counter_offset[threadIdx.x] = warp_sum;
    }
    __syncthreads();

    thread_out += temp_space.warp_counter_offset[warp_id];
  }

  static __device__ __forceinline__ void Scan(T thread_in, T &thread_out,
                                              Temp_Space &temp_space,
                                              T &block_sum) {
    T warp_sum;
    int warp_id = threadIdx.x >> LOG_WARP_THREADS;
    Warp_Scan(thread_in, thread_out, warp_sum);
    // printf("(%4d, %4d) : WARP_THREADS_MASK = %d\n",
    //    blockIdx.x, threadIdx.x, WARP_THREADS_MASK);
    if ((threadIdx.x & WARP_THREADS_MASK) == 0) {
      // printf("(%4d, %4d, %d) : warp_sum = %d\n",
      //    blockIdx.x, threadIdx.x, threadIdx.x >> LOG_WARP_THREADS, warp_sum);
      temp_space.warp_counter_offset[warp_id] = warp_sum;
    }
    __syncthreads();

    if ((warp_id) == 0) {
      warp_sum = threadIdx.x < BLOCK_WARPS
                     ? temp_space.warp_counter_offset[threadIdx.x]
                     : 0;
      Warp_Scan(warp_sum, warp_sum, block_sum);
      if (threadIdx.x < BLOCK_WARPS)
        temp_space.warp_counter_offset[threadIdx.x] = warp_sum;
      if (threadIdx.x == 0) {
        temp_space.block_sum = block_sum;
        // printf("(%4d, %4d) : block_sum = %d\n",
        //    blockIdx.x, threadIdx.x, block_sum);
      }
      // printf("(%4d, %4d) : warp_offset = %d\n",
      //    blockIdx.x, threadIdx.x, warp_sum);
    }
    __syncthreads();

    thread_out += temp_space.warp_counter_offset[warp_id];
    block_sum = temp_space.block_sum;
  }

  static __device__ __forceinline__ void LogicScan(int thread_in, T &thread_out,
                                                   Temp_Space &temp_space) {
    T warp_sum;
    int warp_id = threadIdx.x >> LOG_WARP_THREADS;
    Warp_LogicScan(thread_in, thread_out, warp_sum);
    if ((threadIdx.x & WARP_THREADS_MASK) == 0)
      temp_space.warp_counter_offset[warp_id] = warp_sum;
    __syncthreads();
    // printf("(%3d, %3d) 1\n", blockIdx.x, threadIdx.x);

    if ((warp_id) == 0) {
      warp_sum = threadIdx.x < BLOCK_WARPS
                     ? temp_space.warp_counter_offset[threadIdx.x]
                     : 0;
      Warp_Scan(warp_sum, warp_sum);
      if (threadIdx.x < BLOCK_WARPS)
        temp_space.warp_counter_offset[threadIdx.x] = warp_sum;
    }
    // printf("(%3d, %3d) 2\n", blockIdx.x, threadIdx.x);
    __syncthreads();
    // printf("(%3d, %3d) 3\n", blockIdx.x, threadIdx.x);

    thread_out += temp_space.warp_counter_offset[warp_id];
  }

  static __device__ __forceinline__ void LogicScan(int thread_in, T &thread_out,
                                                   Temp_Space &temp_space,
                                                   T &block_sum) {
    T warp_sum;
    int warp_id = threadIdx.x >> LOG_WARP_THREADS;
    Warp_LogicScan(thread_in, thread_out, warp_sum);
    if ((threadIdx.x & WARP_THREADS_MASK) == 0)
      temp_space.warp_counter_offset[warp_id] = warp_sum;
    __syncthreads();

    if ((warp_id) == 0) {
      warp_sum = threadIdx.x < BLOCK_WARPS
                     ? temp_space.warp_counter_offset[threadIdx.x]
                     : 0;
      Warp_Scan(warp_sum, warp_sum, block_sum);
      if (threadIdx.x < BLOCK_WARPS)
        temp_space.warp_counter_offset[threadIdx.x] = warp_sum;
      if (threadIdx.x == 0) temp_space.block_sum = block_sum;
    }
    __syncthreads();

    thread_out += temp_space.warp_counter_offset[warp_id];
    block_sum = temp_space.block_sum;
  }
};

}  // namespace util
}  // namespace gunrock

// Leave this at the end of the file
// Local Variables:
// mode:c++
// c-file-style: "NVIDIA"
// End:<|MERGE_RESOLUTION|>--- conflicted
+++ resolved
@@ -19,105 +19,6 @@
 namespace gunrock {
 namespace util {
 
-<<<<<<< HEAD
-template <typename T, int _CUDA_ARCH, int _LOG_THREADS>
-struct Block_Scan {
-  enum {
-    CUDA_ARCH = _CUDA_ARCH,
-    LOG_THREADS = _LOG_THREADS,
-    THREADS = 1 << LOG_THREADS,
-    LOG_WARP_THREADS = 5,  // GR_LOG_WARP_THREADS(CUDA_ARCH),
-    WARP_THREADS = 1 << LOG_WARP_THREADS,
-    WARP_THREADS_MASK = WARP_THREADS - 1,
-    LOG_BLOCK_WARPS = _LOG_THREADS - LOG_WARP_THREADS,
-    BLOCK_WARPS = 1 << LOG_BLOCK_WARPS,
-  };
-
-  struct Temp_Space {
-    T warp_counter_offset[BLOCK_WARPS];
-    T block_sum;
-  };
-
-  static __device__ __forceinline__ void Warp_Scan(T thread_in, T &thread_out,
-                                                   T &sum) {
-    int lane_id = threadIdx.x & WARP_THREADS_MASK;
-    T &lane_local = thread_out;
-    T lane_recv;
-
-    lane_local = thread_in;
-    // UpSweep<int, LOG_WARP_THREADS>::Sweep(lane_local, lane_recv, lane_id);
-    // UpSweep LOG_WIDTH = 5
-    // if ((lane_id & 1) == 0)
-    lane_recv = _shfl_xor(lane_local, 1);
-    if ((lane_id & 1) == 0) {
-      lane_local += lane_recv;
-      // UpSweep LOG_WIDTH = 4
-      lane_recv = _shfl_xor(lane_local, 2, WARPSIZE, 0x55555555u);
-    }
-
-    if ((lane_id & 3) == 0) {
-      lane_local += lane_recv;
-      // UpSweep LOG_WIDTH = 3
-      lane_recv = _shfl_xor(lane_local, 4, WARPSIZE, 0x11111111u);
-    }
-
-    if ((lane_id & 7) == 0) {
-      lane_local += lane_recv;
-      // UpSweep LOG_WIDTH = 2
-      lane_recv = _shfl_xor(lane_local, 8, WARPSIZE, 0x01010101u);
-    }
-
-    if ((lane_id & 0xF) == 0) {
-      lane_local += lane_recv;
-      // UpSweep LOG_WIDTH = 1
-      lane_recv = _shfl_xor(lane_local, 0x10, WARPSIZE, 0x00010001u);
-    }
-
-    if (lane_id == 0) {
-      lane_local += lane_recv;
-    }
-    _all(1);
-    sum = _shfl(lane_local, 0);
-    if (lane_id == 0) {
-      lane_recv = 0;
-    }
-    lane_local = lane_recv;
-
-    // DownSweep<int, LOG_WARP_THREADS-2>::Sweep(lane_local, lane_recv,
-    // lane_id); DownSweep LOG_WIDTH = 3
-    lane_recv = _shfl_up(lane_local, 8);
-    if ((lane_id & 0xF) == 8) lane_local += lane_recv;
-
-    // DownSweep LOG_WIDTH = 2
-    lane_recv = _shfl_up(lane_local, 4);
-    if ((lane_id & 7) == 4) lane_local += lane_recv;
-
-    // DownSweep LOG_WIDTH = 1
-    lane_recv = _shfl_up(lane_local, 2);
-    if ((lane_id & 3) == 2) lane_local += lane_recv;
-
-    // DownSweep LOG_WIDTH = 0
-    lane_recv = _shfl_up(lane_local, 1);
-    if ((lane_id & 1) == 1) lane_local += lane_recv;
-  }
-
-  static __device__ __forceinline__ void Warp_Scan(T thread_in, T &thread_out) {
-    int lane_id = threadIdx.x & WARP_THREADS_MASK;
-    T &lane_local = thread_out;
-    T lane_recv;
-
-    lane_local = thread_in;
-    // UpSweep<int, LOG_WARP_THREADS>::Sweep(lane_local, lane_recv, lane_id);
-    // UpSweep LOG_WIDTH = 5
-    // if ((lane_id & 1) == 0)
-    lane_recv = _shfl_xor(lane_local, 1);
-
-    // printf("(%3d, %3d) 2.1\n", blockIdx.x, threadIdx.x);
-    if ((lane_id & 1) == 0) {
-      lane_local += lane_recv;
-      // UpSweep LOG_WIDTH = 4
-      lane_recv = _shfl_xor(lane_local, 2, WARPSIZE, 0x55555555u);
-=======
 template <typename T, /*int _CUDA_ARCH,*/ int _LOG_THREADS>
 struct Block_Scan
 {
@@ -330,16 +231,9 @@
         //if (thread_in != 0)
         //    printf("(%4d, %4d) : thread_out2 = %4d\n",
         //        blockIdx.x, threadIdx.x, thread_out);
->>>>>>> 07c8340d
     }
     // printf("(%3d, %3d) 2.2\n", blockIdx.x, threadIdx.x);
 
-<<<<<<< HEAD
-    if ((lane_id & 3) == 0) {
-      lane_local += lane_recv;
-      // UpSweep LOG_WIDTH = 3
-      lane_recv = _shfl_xor(lane_local, 4, WARPSIZE, 0x11111111u);
-=======
     static __device__ __forceinline__ void Scan(T thread_in, T &thread_out, Temp_Space &temp_space, T &block_sum)
     {
         T warp_sum;
@@ -375,7 +269,6 @@
 
         thread_out += temp_space. warp_counter_offset[warp_id];
         block_sum = temp_space. block_sum;
->>>>>>> 07c8340d
     }
     // printf("(%3d, %3d) 2.3\n", blockIdx.x, threadIdx.x);
 
