#pragma once
#include <gunrock/util/basic_utils.h>
#include <gunrock/util/cuda_properties.cuh>
#include <gunrock/util/cta_work_distribution.cuh>
#include <gunrock/util/soa_tuple.cuh>
#include <gunrock/util/srts_grid.cuh>
#include <gunrock/util/srts_soa_details.cuh>
#include <gunrock/util/io/modified_load.cuh>
#include <gunrock/util/io/modified_store.cuh>
#include <gunrock/util/operators.cuh>

#include <gunrock/util/test_utils.cuh>
#include <gunrock/app/problem_base.cuh>
#include <gunrock/app/enactor_base.cuh>

#include <gunrock/util/cta_work_distribution.cuh>
#include <gunrock/util/cta_work_progress.cuh>
#include <gunrock/util/kernel_runtime_stats.cuh>

#include <gunrock/oprtr/edge_map_forward/kernel.cuh>
#include <gunrock/oprtr/edge_map_backward/kernel.cuh>
#include <gunrock/oprtr/edge_map_partitioned_backward/kernel.cuh>
#include <gunrock/oprtr/edge_map_partitioned/kernel.cuh>

#include <gunrock/oprtr/advance/kernel_policy.cuh>
#include <gunrock/util/multithread_utils.cuh>

#include <moderngpu.cuh>

namespace gunrock {
namespace oprtr {
namespace advance {

/*
 * @brief Compute output frontier queue length.
 *
 * @tparam KernelPolicy Kernel policy type for partitioned edge mapping.
 * @tparam ProblemData Problem data type for partitioned edge mapping.
 * @tparam Functor Functor type for the specific problem type.
 *
 * @param[in] frontier_attribute Pointer to the frontier attribute.
 * @param[in] d_offsets Pointer to the offsets.
 * @param[in] d_indices Pointer to the indices.
 * @param[in] d_in_key_queue Pointer to the input mapping queue.
 * @param[in] partitioned_scanned_edges Pointer to the scanned edges.
 * @param[in] max_in Maximum input queue size.
 * @param[in] max_out Maximum output queue size.
 * @param[in] context CudaContext for ModernGPU API.
 * @param[in] stream CUDA stream.
 * @param[in] ADVANCE_TYPE Advance kernel mode.
 * @param[in] express Whether or not enable express mode.
 * @param[in] in_inv Input inverse.
 * @param[in] out_inv Output inverse.
 *
 * \return cudaError_t object Indicates the success of all CUDA calls.
 */
template <typename KernelPolicy, typename Problem, typename Functor>
cudaError_t ComputeOutputLength(
    // int                             num_block,
    gunrock::app::FrontierAttribute<typename Problem::SizeT>
                               *frontier_attribute,
    typename Problem::SizeT    *d_offsets,
    typename Problem::VertexId *d_indices,
    typename Problem::SizeT    *d_inv_offsets,
    typename Problem::VertexId *d_inv_indices,
    typename Problem::VertexId *d_in_key_queue,
    typename Problem::SizeT    *partitioned_scanned_edges,
    typename Problem::SizeT     max_in,
    typename Problem::SizeT     max_out,
    CudaContext                &context,
    cudaStream_t                stream,
    TYPE                        ADVANCE_TYPE,
    bool                        express = false,
    bool                        in_inv = false,
    bool                        out_inv = false)
{
    // Load Load Balanced Kernel
    // Get Rowoffsets
    // Use scan to compute edge_offsets for each vertex in the frontier
    // Use sorted sort to compute partition bound for each work-chunk
    // load edge-expand-partitioned kernel
    //util::DisplayDeviceResults(d_in_key_queue, frontier_attribute.queue_length);
    typedef typename Problem::SizeT         SizeT;
    if (frontier_attribute->queue_length == 0)
    {
        //printf("setting output_length to 0");
        util::MemsetKernel<SizeT><<<1,1,0,stream>>>(frontier_attribute->output_length.GetPointer(util::DEVICE),0,1);
        return cudaSuccess;
    }

    SizeT num_block = (frontier_attribute->queue_length + KernelPolicy::LOAD_BALANCED::THREADS - 1)/KernelPolicy::LOAD_BALANCED::THREADS;
    if (KernelPolicy::ADVANCE_MODE == LB_BACKWARD || KernelPolicy::ADVANCE_MODE == TWC_BACKWARD)
    {
        gunrock::oprtr::edge_map_partitioned_backward::GetEdgeCounts
            <typename KernelPolicy::LOAD_BALANCED, Problem, Functor>
            <<< num_block, KernelPolicy::LOAD_BALANCED::THREADS, 0, stream>>>(
                d_inv_offsets,
                d_inv_indices,
                d_in_key_queue,
                partitioned_scanned_edges,
                frontier_attribute->queue_length, // TODO: +1?
                max_in,
                max_out,
                ADVANCE_TYPE);
        //util::DisplayDeviceResults(partitioned_scanned_edges, frontier_attribute->queue_length);
    }
    else if (KernelPolicy::ADVANCE_MODE == LB ||
             KernelPolicy::ADVANCE_MODE == LB_LIGHT ||
             KernelPolicy::ADVANCE_MODE == TWC_FORWARD)
    {
        gunrock::oprtr::edge_map_partitioned::GetEdgeCounts
            <typename KernelPolicy::LOAD_BALANCED, Problem, Functor>
            <<< num_block, KernelPolicy::LOAD_BALANCED::THREADS, 0, stream>>>(
                d_offsets,
                d_indices,
                d_inv_offsets,
                d_inv_indices,
                d_in_key_queue,
                partitioned_scanned_edges,
                frontier_attribute->queue_length, // TODO: +1?
                max_in,
                max_out,
                ADVANCE_TYPE,
                in_inv,
                out_inv);
        //util::DisplayDeviceResults(partitioned_scanned_edges, frontier_attribute->queue_length);
    }

    //if (KernelPolicy::ADVANCE_MODE == LB ||
    //    KernelPolicy::ADVANCE_MODE == LB_LIGHT ||
    //    KernelPolicy::ADVANCE_MODE == LB_BACKWARD)
    //{
        Scan<mgpu::MgpuScanTypeInc>(
            (SizeT*)partitioned_scanned_edges,
            frontier_attribute->queue_length, // TODO: +1?
            (int )0,
            mgpu::plus<SizeT>(),
            (int*)0,
            (int*)0,
            (SizeT*)partitioned_scanned_edges,
            context);

        return util::GRError(cudaMemcpyAsync(
            frontier_attribute->output_length.GetPointer(util::DEVICE),
            partitioned_scanned_edges + frontier_attribute->queue_length - 1, // TODO: +1?
            sizeof(SizeT), cudaMemcpyDeviceToDevice, stream),
            "cudaMemcpyAsync failed", __FILE__, __LINE__);
    //} else {
    //    util::MemsetKernel<<<1,1,0,stream>>>(
    //        frontier_attribute->output_length.GetPointer(util::DEVICE),
    //        0, 1);
    //}
<<<<<<< HEAD
    return cudaSuccess;
=======
    //return cudaSuccess;
>>>>>>> 73b8d1be
}

/**
 * @brief Advance operator kernel entry point.
 *
 * @tparam KernelPolicy Kernel policy type for advance operator.
 * @tparam ProblemData Problem data type for advance operator.
 * @tparam Functor Functor type for the specific problem type.
 * @tparam Op Operation for gather reduce. mgpu::plus<int> by default.
 *
 * @param[in] enactor_stats             EnactorStats object to store enactor related variables and stast
 * @param[in] frontier_attribute        FrontierAttribute object to store frontier attribute while doing the advance operation
 * @param[in] data_slice                Device pointer to the problem object's data_slice member
 * @param[in] backward_index_queue      If backward mode is activated, this is used to store the vertex index. (deprecated)
 * @param[in] backward_frontier_map_in  If backward mode is activated, this is used to store input frontier bitmap
 * @param[in] backward_frontier_map_out If backward mode is activated, this is used to store output frontier bitmap
 * @param[in] partitioned_scanned_edges If load balanced mode is activated, this is used to store the scanned edge number for neighbor lists in current frontier
 * @param[in] d_in_key_queue            Device pointer of input key array to the incoming frontier queue
 * @param[in] d_out_key_queue           Device pointer of output key array to the outgoing frontier queue
 * @param[in] d_in_value_queue          Device pointer of input value array to the incoming frontier queue
 * @param[in] d_out_value_queue         Device pointer of output value array to the outgoing frontier queue
 * @param[in] d_row_offsets             Device pointer of SizeT to the row offsets queue
 * @param[in] d_column_indices          Device pointer of VertexId to the column indices queue
 * @param[in] d_column_offsets          Device pointer of SizeT to the row offsets queue for inverse graph
 * @param[in] d_row_indices             Device pointer of VertexId to the column indices queue for inverse graph
 * @param[in] max_in_queue              Maximum number of elements we can place into the incoming frontier
 * @param[in] max_out_queue             Maximum number of elements we can place into the outgoing frontier
 * @param[in] work_progress             queueing counters to record work progress
 * @param[in] context                   CudaContext pointer for moderngpu APIs
 * @param[in] ADVANCE_TYPE              enumerator of advance type: V2V, V2E, E2V, or E2E
 * @param[in] inverse_graph             whether this iteration of advance operation is in the opposite direction to the previous iteration (false by default)
 * @param[in] REDUCE_OP                 enumerator of available reduce operations: plus, multiplies, bit_or, bit_and, bit_xor, maximum, minimum. none by default.
 * @param[in] REDUCE_TYPE               enumerator of available reduce types: EMPTY(do not do reduce) VERTEX(extract value from |V| array) EDGE(extract value from |E| array)
 * @param[in] d_value_to_reduce         array to store values to reduce
 * @param[out] d_reduce_frontier        neighbor list values for nodes in the output frontier
 * @param[out] d_reduced_value          array to store reduced values
 */

//TODO: Reduce by neighbor list now only supports LB advance mode.
//TODO: Add a switch to enable advance+filter (like in BFS), pissibly moving idempotent ops from filter to advance?

template <typename KernelPolicy, typename ProblemData, typename Functor>
    void LaunchKernel(
        gunrock::app::EnactorStats              &enactor_stats,
        gunrock::app::FrontierAttribute<typename KernelPolicy::SizeT>
                                                &frontier_attribute,
        typename ProblemData::DataSlice         *data_slice,
        typename ProblemData::VertexId          *backward_index_queue,
        bool                                    *backward_frontier_map_in,
        bool                                    *backward_frontier_map_out,
        typename KernelPolicy::SizeT            *partitioned_scanned_edges,
        typename KernelPolicy::VertexId         *d_in_key_queue,
        typename KernelPolicy::VertexId         *d_out_key_queue,
        typename KernelPolicy::VertexId         *d_in_value_queue,
        typename KernelPolicy::VertexId         *d_out_value_queue,
        typename KernelPolicy::SizeT            *d_row_offsets,
        typename KernelPolicy::VertexId         *d_column_indices,
        typename KernelPolicy::SizeT            *d_column_offsets,
        typename KernelPolicy::VertexId         *d_row_indices,
        typename KernelPolicy::SizeT             max_in,
        typename KernelPolicy::SizeT             max_out,
        util::CtaWorkProgress                    work_progress,
        CudaContext                             &context,
        cudaStream_t                             stream,
        TYPE                                     ADVANCE_TYPE,
        bool                                     input_inverse_graph  = false,
        bool                                     output_inverse_graph = false,
        bool                                     get_output_length = true,
        REDUCE_OP                                R_OP              = gunrock::oprtr::advance::NONE,
        REDUCE_TYPE                              R_TYPE            = gunrock::oprtr::advance::EMPTY,
        typename KernelPolicy::Value            *d_value_to_reduce = NULL,
        typename KernelPolicy::Value            *d_reduce_frontier = NULL,
        typename KernelPolicy::Value            *d_reduced_value   = NULL)
{
    if (frontier_attribute.queue_length == 0) return;

    switch (KernelPolicy::ADVANCE_MODE)
    {
        case TWC_FORWARD:
        {
            // Load Thread Warp CTA Forward Kernel
            gunrock::oprtr::edge_map_forward::Kernel
                <typename KernelPolicy::THREAD_WARP_CTA_FORWARD, ProblemData, Functor>
                <<<enactor_stats.advance_grid_size, KernelPolicy::THREAD_WARP_CTA_FORWARD::THREADS, 0, stream>>>(
                frontier_attribute.queue_reset,
                frontier_attribute.queue_index,
                enactor_stats.iteration,
                frontier_attribute.queue_length,
                d_in_key_queue,              // d_in_queue
                d_out_value_queue,          // d_pred_out_queue
                d_out_key_queue,            // d_out_queue
                d_row_offsets,
                d_column_indices,
                d_row_indices,
                data_slice,
                work_progress,
                max_in,                   // max_in_queue
                max_out,                 // max_out_queue
                enactor_stats.advance_kernel_stats,
                ADVANCE_TYPE,
                input_inverse_graph,
                R_TYPE,
                R_OP,
                d_value_to_reduce,
                d_reduce_frontier);

            // Do segreduction using d_scanned_edges and d_reduce_frontier
            typedef typename ProblemData::SizeT         SizeT;
            typedef typename ProblemData::VertexId      VertexId;
            typedef typename ProblemData::Value         Value;
            //TODO: For TWC_Forward, Find a way to get the output_queue_len,
            //also, try to get the scanned_edges array too. Then the following code will work.
            /*if (R_TYPE != gunrock::oprtr::advance::EMPTY && d_value_to_reduce && d_reduce_frontier) {
              switch (R_OP) {
                case gunrock::oprtr::advance::PLUS: {
                    SegReduceCsr(d_reduce_frontier, partitioned_scanned_edges, output_queue_len,frontier_attribute.queue_length,
                      false, d_reduced_value, (Value)0, mgpu::plus<typename KernelPolicy::Value>(), context);
                      break;
                }
                case gunrock::oprtr::advance::MULTIPLIES: {
                    SegReduceCsr(d_reduce_frontier, partitioned_scanned_edges, output_queue_len,frontier_attribute.queue_length,
                      false, d_reduced_value, (Value)1, mgpu::multiplies<typename KernelPolicy::Value>(), context);
                      break;
                }
                case gunrock::oprtr::advance::MAXIMUM: {
                    SegReduceCsr(d_reduce_frontier, partitioned_scanned_edges, output_queue_len,frontier_attribute.queue_length,
                      false, d_reduced_value, (Value)INT_MIN, mgpu::maximum<typename KernelPolicy::Value>(), context);
                      break;
                }
                case gunrock::oprtr::advance::MINIMUM: {
                    SegReduceCsr(d_reduce_frontier, partitioned_scanned_edges, output_queue_len,frontier_attribute.queue_length,
                      false, d_reduced_value, (Value)INT_MAX, mgpu::minimum<typename KernelPolicy::Value>(), context);
                      break;
                }
                default:
                    //default operator is plus
                    SegReduceCsr(d_reduce_frontier, partitioned_scanned_edges, output_queue_len,frontier_attribute.queue_length,
                      false, d_reduced_value, (Value)0, mgpu::plus<typename KernelPolicy::Value>(), context);
                      break;
              }
            }*/
            break;
        }
        case LB_BACKWARD:
        {
            // Load Thread Warp CTA Backward Kernel
            typedef typename ProblemData::SizeT         SizeT;
            typedef typename ProblemData::VertexId      VertexId;
            typedef typename KernelPolicy::LOAD_BALANCED LBPOLICY;
            SizeT num_block = (frontier_attribute.queue_length + KernelPolicy::LOAD_BALANCED::THREADS - 1)/KernelPolicy::LOAD_BALANCED::THREADS;
            if (get_output_length)
            {
                ComputeOutputLength<KernelPolicy, ProblemData, Functor>(
                    &frontier_attribute,
                    d_row_offsets,
                    d_column_indices,
                    d_column_offsets,
                    d_row_indices,
                    d_in_key_queue,
                    partitioned_scanned_edges,  // TODO: +1?
                    max_in,
                    max_out,
                    context,
                    stream,
                    ADVANCE_TYPE,
                    false,
                    input_inverse_graph,
                    output_inverse_graph);
            }

            // Edge Map
            gunrock::oprtr::edge_map_partitioned_backward::RelaxLightEdges<LBPOLICY, ProblemData, Functor>
                <<< num_block, KernelPolicy::LOAD_BALANCED::THREADS, 0, stream >>>(
                    frontier_attribute.queue_reset,
                    frontier_attribute.queue_index,
                    enactor_stats.iteration,
                    d_column_offsets,
                    d_row_indices,
                    (VertexId*)NULL,
                    partitioned_scanned_edges,  // TODO: +1?
                    d_in_key_queue,
                    frontier_attribute.selector == 1 ? backward_frontier_map_in  : backward_frontier_map_out,
                    frontier_attribute.selector == 1 ? backward_frontier_map_out : backward_frontier_map_in ,
                    data_slice,
                    frontier_attribute.queue_length,
                    frontier_attribute.output_length.GetPointer(util::DEVICE),
                    max_in,
                    max_out,
                    work_progress,
                    enactor_stats.advance_kernel_stats,
                    ADVANCE_TYPE,
                    input_inverse_graph);
            break;
        }
        case TWC_BACKWARD:
        {
            // Load Thread Warp CTA Backward Kernel
            // Edge Map
            gunrock::oprtr::edge_map_backward::Kernel
                <typename KernelPolicy::THREAD_WARP_CTA_BACKWARD, ProblemData, Functor>
                <<<enactor_stats.advance_grid_size, KernelPolicy::THREAD_WARP_CTA_BACKWARD::THREADS>>>(
                    frontier_attribute.queue_reset,
                    frontier_attribute.queue_index,
                    //enactor_stats.num_gpus,
                    frontier_attribute.queue_length,
                    //d_done,
                    d_in_key_queue,              // d_in_queue
                    backward_index_queue,            // d_in_index_queue
                    frontier_attribute.selector == 1 ? backward_frontier_map_in  : backward_frontier_map_out,
                    frontier_attribute.selector == 1 ? backward_frontier_map_out : backward_frontier_map_in ,
                    d_column_offsets,
                    d_row_indices,
                    data_slice,
                    work_progress,
                    enactor_stats.advance_kernel_stats,
                    ADVANCE_TYPE);
            break;
        }
        case LB:
        {
            typedef typename ProblemData::SizeT         SizeT;
            typedef typename ProblemData::VertexId      VertexId;
            typedef typename ProblemData::Value         Value;
            typedef typename KernelPolicy::LOAD_BALANCED LBPOLICY;
            // load edge-expand-partitioned kernel
            SizeT num_block = (frontier_attribute.queue_length + KernelPolicy::LOAD_BALANCED::THREADS - 1)/KernelPolicy::LOAD_BALANCED::THREADS;
            if (get_output_length)
            {
                ComputeOutputLength<KernelPolicy, ProblemData, Functor>(
                    &frontier_attribute,
                    d_row_offsets,
                    d_column_indices,
                    d_column_offsets,
                    d_row_indices,
                    d_in_key_queue,
                    partitioned_scanned_edges,
                    max_in,
                    max_out,
                    context,
                    stream,
                    ADVANCE_TYPE,
                    false,
                    input_inverse_graph,
                    output_inverse_graph);
            }
            if (!get_output_length || (get_output_length && 
                frontier_attribute.output_length[0] < LBPOLICY::LIGHT_EDGE_THRESHOLD))
            {
                gunrock::oprtr::edge_map_partitioned::RelaxLightEdges
                <LBPOLICY, ProblemData, Functor>
                <<< num_block, KernelPolicy::LOAD_BALANCED::THREADS, 0, stream>>>(
                    frontier_attribute.queue_reset,
                    frontier_attribute.queue_index,
                    enactor_stats.iteration,
                    d_row_offsets,
                    d_column_offsets,
                    d_column_indices,
                    d_row_indices,
                    partitioned_scanned_edges, // TODO: +1?
                    d_in_key_queue,
                    d_out_key_queue,
                    data_slice,
                    frontier_attribute.queue_length,
                    frontier_attribute.output_length.GetPointer(util::DEVICE),
                    max_in,
                    max_out,
                    work_progress,
                    enactor_stats.advance_kernel_stats,
                    ADVANCE_TYPE,
                    input_inverse_graph,
                    output_inverse_graph,
                    R_TYPE,
                    R_OP,
                    d_value_to_reduce,
                    d_reduce_frontier);
            }
            else if (/*get_output_length &&*/ frontier_attribute.output_length[0] >= LBPOLICY::LIGHT_EDGE_THRESHOLD)
            {
                unsigned int split_val = (frontier_attribute.output_length[0] + 
                    KernelPolicy::LOAD_BALANCED::BLOCKS - 1) / KernelPolicy::LOAD_BALANCED::BLOCKS;
                util::MemsetIdxKernel<<<128, 128, 0, stream>>>(
                    enactor_stats.node_locks.GetPointer(util::DEVICE),
                    KernelPolicy::LOAD_BALANCED::BLOCKS, split_val);
                SortedSearch<MgpuBoundsLower>(
                    enactor_stats.node_locks.GetPointer(util::DEVICE),
                    KernelPolicy::LOAD_BALANCED::BLOCKS,
                    partitioned_scanned_edges,
                    frontier_attribute.queue_length,
                    enactor_stats.node_locks_out.GetPointer(util::DEVICE),
                    context);

                gunrock::oprtr::edge_map_partitioned::RelaxPartitionedEdges2
                    <typename KernelPolicy::LOAD_BALANCED, ProblemData, Functor>
                    <<< num_block, KernelPolicy::LOAD_BALANCED::THREADS, 0, stream>>>(
                    frontier_attribute.queue_reset,
                    frontier_attribute.queue_index,
                    enactor_stats.iteration,
                    d_row_offsets,
                    d_column_offsets,
                    d_column_indices,
                    d_row_indices,
                    partitioned_scanned_edges,
                    enactor_stats.node_locks_out.GetPointer(util::DEVICE),
                    KernelPolicy::LOAD_BALANCED::BLOCKS,
                    //d_done,
                    d_in_key_queue,
                    d_out_key_queue,
                    data_slice,
                    frontier_attribute.queue_length,
                    frontier_attribute.output_length.GetPointer(util::DEVICE),
                    split_val,
                    max_in,
                    max_out,
                    work_progress,
                    enactor_stats.advance_kernel_stats,
                    ADVANCE_TYPE,
                    input_inverse_graph,
                    output_inverse_graph,
                    R_TYPE,
                    R_OP,
                    d_value_to_reduce,
                    d_reduce_frontier);
                //util::DisplayDeviceResults(d_out_key_queue, output_queue_len);
            }
            // TODO: switch REDUCE_OP for different reduce operators
            // Do segreduction using d_scanned_edges and d_reduce_frontier
            /*if (R_TYPE != gunrock::oprtr::advance::EMPTY && d_value_to_reduce && d_reduce_frontier) {
              switch (R_OP) {
                case gunrock::oprtr::advance::PLUS: {
                    SegReduceCsr(d_reduce_frontier, partitioned_scanned_edges, output_queue_len,frontier_attribute.queue_length,
                      false, d_reduced_value, (Value)0, mgpu::plus<typename KernelPolicy::Value>(), context);
                      break;
                }
                case gunrock::oprtr::advance::MULTIPLIES: {
                    SegReduceCsr(d_reduce_frontier, partitioned_scanned_edges, output_queue_len,frontier_attribute.queue_length,
                      false, d_reduced_value, (Value)1, mgpu::multiplies<typename KernelPolicy::Value>(), context);
                      break;
                }
                case gunrock::oprtr::advance::MAXIMUM: {
                    SegReduceCsr(d_reduce_frontier, partitioned_scanned_edges, output_queue_len,frontier_attribute.queue_length,
                      false, d_reduced_value, (Value)INT_MIN, mgpu::maximum<typename KernelPolicy::Value>(), context);
                      break;
                }
                case gunrock::oprtr::advance::MINIMUM: {
                    SegReduceCsr(d_reduce_frontier, partitioned_scanned_edges, output_queue_len,frontier_attribute.queue_length,
                      false, d_reduced_value, (Value)INT_MAX, mgpu::minimum<typename KernelPolicy::Value>(), context);
                      break;
                }
                default:
                    //default operator is plus
                    SegReduceCsr(d_reduce_frontier, partitioned_scanned_edges, output_queue_len,frontier_attribute.queue_length,
                      false, d_reduced_value, (Value)0, mgpu::plus<typename KernelPolicy::Value>(), context);
                      break;
              }
            }*/
            break;
        }
        case LB_LIGHT:
        {
            typedef typename ProblemData::SizeT          SizeT;
            typedef typename ProblemData::VertexId       VertexId;
            typedef typename ProblemData::Value          Value;
            typedef typename KernelPolicy::LOAD_BALANCED LBPOLICY;
            // load edge-expand-partitioned kernel
            SizeT num_block = (frontier_attribute.queue_length +
                               KernelPolicy::LOAD_BALANCED::THREADS - 1) /
                               KernelPolicy::LOAD_BALANCED::THREADS;

            if (get_output_length)
            {
                ComputeOutputLength<KernelPolicy, ProblemData, Functor>(
                    &frontier_attribute,
                    d_row_offsets,
                    d_column_indices,
                    d_column_offsets,
                    d_row_indices,
                    d_in_key_queue,
                    partitioned_scanned_edges,
                    max_in,
                    max_out,
                    context,
                    stream,
                    ADVANCE_TYPE,
                    false,
                    input_inverse_graph,
                    output_inverse_graph);
            }

            gunrock::oprtr::edge_map_partitioned::RelaxLightEdges
                <LBPOLICY, ProblemData, Functor>
                <<< num_block, KernelPolicy::LOAD_BALANCED::THREADS, 0, stream>>>(
                    frontier_attribute.queue_reset,
                    frontier_attribute.queue_index,
                    enactor_stats.iteration,
                    d_row_offsets,
                    d_column_offsets,
                    d_column_indices,
                    d_row_indices,
                    partitioned_scanned_edges, // TODO: +1?
                    d_in_key_queue,
                    d_out_key_queue,
                    data_slice,
                    frontier_attribute.queue_length,
                    frontier_attribute.output_length.GetPointer(util::DEVICE),
                    max_in,
                    max_out,
                    work_progress,
                    enactor_stats.advance_kernel_stats,
                    ADVANCE_TYPE,
                    input_inverse_graph,
                    output_inverse_graph,
                    R_TYPE,
                    R_OP,
                    d_value_to_reduce,
                    d_reduce_frontier);
            break;
        }
    }
}


} //advance
} //oprtr
} //gunrock/<|MERGE_RESOLUTION|>--- conflicted
+++ resolved
@@ -150,11 +150,7 @@
     //        frontier_attribute->output_length.GetPointer(util::DEVICE),
     //        0, 1);
     //}
-<<<<<<< HEAD
-    return cudaSuccess;
-=======
     //return cudaSuccess;
->>>>>>> 73b8d1be
 }
 
 /**
