// ----------------------------------------------------------------------------
// Gunrock -- Fast and Efficient GPU Graph Library
// ----------------------------------------------------------------------------
// This source code is distributed under the terms of LICENSE.TXT
// in the root directory of this source distribution.

/**
 * @file
 * grmat.cuh
 *
 * @brief gpu based R-MAT Graph Construction Routines
 */

#pragma once

#ifdef BOOST_FOUND
    #include <boost/graph/adjacency_list.hpp>
    #include <boost/graph/small_world_generator.hpp>
    #include <boost/random/linear_congruential.hpp>
#endif

#include <gunrock/util/parameters.h>

namespace gunrock {
namespace graphio {
namespace small_world {

<<<<<<< HEAD
template <bool WITH_EDGE_VALUES, typename VertexId, typename SizeT,
          typename Value>
cudaError_t BuildSWGraph(SizeT sw_nodes, Csr<VertexId, SizeT, Value> &graph,
                         SizeT k, double p, bool undirected,
                         double vmultipiler = 1.00, double vmin = 1.00,
                         int seed = -1, bool quiet = false) {
  using namespace boost;
  cudaError_t retval = cudaSuccess;

  // typedef adjacency_list<vecS, vecS, bidirectionalS, property<vertex_index_t,
  // VertexId>,
  //    property<edge_index_t, SizeT> > BGraph;
  typedef adjacency_list<> BGraph;
  typedef small_world_iterator<minstd_rand, BGraph> SWGen;
  // typedef graph_traits<Graph>::vertex_descriptor Vertex;

  minstd_rand gen;
  BGraph g(SWGen(gen, sw_nodes, k, p), SWGen(), sw_nodes);

  property_map<BGraph, vertex_index_t>::type vi = get(vertex_index, g);

  SizeT sw_edges = num_edges(g);
  graph.template FromScratch<WITH_EDGE_VALUES, false>(
      sw_nodes, undirected ? sw_edges * 2 : sw_edges);
  SizeT *edge_counters = new SizeT[sw_nodes + 1];
  for (SizeT v = 0; v < sw_nodes + 1; v++) edge_counters[v] = 0;

  graph_traits<BGraph>::edge_iterator ei;
  graph_traits<BGraph>::edge_iterator ei_end;
  for (tie(ei, ei_end) = edges(g); ei != ei_end; ei++) {
    edge_counters[vi[source(*ei, g)]]++;
    if (undirected) edge_counters[vi[target(*ei, g)]]++;
  }
  graph.row_offsets[0] = 0;
  for (SizeT v = 0; v < sw_nodes; v++) {
    graph.row_offsets[v + 1] = graph.row_offsets[v] + edge_counters[v];
    edge_counters[v] = 0;
  }
  for (boost::tie(ei, ei_end) = edges(g); ei != ei_end; ei++) {
    // Vertex bv = source(*ei, g);
    // Vertex bu = target(*ei, g);
    VertexId v = vi[source(*ei, g)];
    VertexId u = vi[target(*ei, g)];
    graph.column_indices[graph.row_offsets[v] + edge_counters[v]] = u;
    edge_counters[v]++;
    if (undirected) {
      graph.column_indices[graph.row_offsets[u] + edge_counters[u]] = v;
      edge_counters[u]++;
=======
typedef std::mt19937 Engine;
typedef std::uniform_real_distribution<double> Distribution;

cudaError_t UseParameters(
    util::Parameters &parameters,
    std::string graph_prefix = "")
{
    cudaError_t retval = cudaSuccess;

    GUARD_CU(parameters.Use<double>(
        graph_prefix + "sw-p",
        util::REQUIRED_ARGUMENT | util::SINGLE_VALUE | util::OPTIONAL_PARAMETER,
        0.00,
        "p",
        __FILE__, __LINE__));

    GUARD_CU(parameters.Use<long long>(
        graph_prefix + "sw-k",
        util::REQUIRED_ARGUMENT | util::SINGLE_VALUE | util::OPTIONAL_PARAMETER,
        6,
        "k",
        __FILE__, __LINE__));

    return retval;
}

template <typename GraphT>
cudaError_t Build(
    util::Parameters &parameters,
    GraphT &graph,
    std::string graph_prefix = "")
{
    cudaError_t retval = cudaSuccess;
    typedef typename GraphT::VertexT VertexT;
    typedef typename GraphT::SizeT   SizeT;
    typedef typename GraphT::ValueT  ValueT;
    typedef typename GraphT::CooT    CooT;

#ifndef BOOST_FOUND
    retval = util::GRError("Small world graph generator requires boost, but it's not found", __FILE__, __LINE__);
    return retval;

#else
    //using namespace boost;
    bool quiet = parameters.Get<bool>("quiet");
    std::string dataset = "smallworld_";
    //bool undirected = !parameters.Get<bool>(graph_prefix + "directed");
    SizeT scale = parameters.Get<SizeT>(graph_prefix + "graph-scale");
    SizeT num_nodes = 0;
    if (!parameters.UseDefault(graph_prefix + "graph-nodes"))
    {
        num_nodes = parameters.Get<SizeT>(graph_prefix + "graph-nodes");
        dataset = dataset + std::to_string(num_nodes) + "_";
    } else {
        num_nodes = 1 << scale;
        dataset = dataset + "n" + std::to_string(scale) + "_";
    }
    double p = parameters.Get<double>(graph_prefix + "sw-p");
    SizeT k = parameters.Get<SizeT>(graph_prefix + "sw-k");
    dataset = dataset + "_k" + std::to_string(k) + "_p" + std::to_string(p);
    if (parameters.UseDefault("dataset"))
        parameters.Set<std::string>("dataset", dataset);

    bool random_edge_values = parameters.Get<bool>(graph_prefix + "random-edge-values");
    double edge_value_range = parameters.Get<double>(graph_prefix + "edge-value-range");
    double edge_value_min   = parameters.Get<double>(graph_prefix + "edge-value-min");

    int seed = time(NULL);
    if (parameters.UseDefault(graph_prefix + "graph-seed"))
        seed = parameters.Get<int>(graph_prefix + "graph-seed");
    unsigned int seed_ = seed + 2244;
    Engine engine(seed_);
    Distribution distribution(0.0, 1.0);

    util::PrintMsg("Generating Small World " + graph_prefix +
        "graph, p = " + std::to_string(p) +
        ", k = " + std::to_string(k) +
        ", seed = " + std::to_string(seed) + "...", !quiet);
    util::CpuTimer cpu_timer;
    cpu_timer.Start();

    util::Location target = util::HOST;
    typedef boost::adjacency_list<> BGraph;
    typedef boost::small_world_iterator<boost::minstd_rand, BGraph> SWGen;

    boost::minstd_rand gen;
    BGraph g(SWGen(gen, num_nodes, k, p), SWGen(), num_nodes);

    boost::property_map<BGraph, boost::vertex_index_t>::type vi = boost::get(boost::vertex_index, g);

    SizeT num_edges = boost::num_edges(g);
    GUARD_CU(graph.CooT::Allocate(num_nodes, num_edges, target));

    boost::graph_traits<BGraph>::edge_iterator ei;
    boost::graph_traits<BGraph>::edge_iterator ei_end;
    SizeT edge_counter = 0;
    for (boost::tie(ei, ei_end) = boost::edges(g); ei != ei_end; ei++)
    {
        VertexT v = vi[boost::source(*ei, g)];
        VertexT u = vi[boost::target(*ei, g)];
        graph.CooT::edge_pairs[edge_counter].x = v;
        graph.CooT::edge_pairs[edge_counter].y = u;
        if (GraphT::FLAG & graph::HAS_EDGE_VALUES)
        {
            if(random_edge_values)
            {
                graph.CooT::edge_values[edge_counter] = distribution(engine) * edge_value_range + edge_value_min;
            }
            else
            {
                graph.CooT::edge_values[edge_counter] = 1;
            }

        }
        edge_counter ++;
    }

    cpu_timer.Stop();
    float elapsed = cpu_timer.ElapsedMillis();
    util::PrintMsg("Small world generated in " +
        std::to_string(elapsed) + " ms.", !quiet);

    return retval;
#endif
}

template <typename GraphT, bool COO_SWITCH>
struct CooSwitch
{
static cudaError_t Load(
    util::Parameters &parameters,
    GraphT &graph,
    std::string graph_prefix = "")
{
    cudaError_t retval = cudaSuccess;
    GUARD_CU(Build(parameters, graph, graph_prefix));

    bool remove_self_loops
        = parameters.Get<bool>(graph_prefix + "remove-self-loops");
    bool remove_duplicate_edges
        = parameters.Get<bool>(graph_prefix + "remove-duplicate-edges");
    bool quiet
        = parameters.Get<bool>("quiet");

    if (remove_self_loops && remove_duplicate_edges)
    {
        GUARD_CU(graph.RemoveSelfLoops_DuplicateEdges(
            gunrock::graph::BY_ROW_ASCENDING, util::HOST, 0, quiet));
    } else if (remove_self_loops)
    {
        GUARD_CU(graph.RemoveSelfLoops(
            gunrock::graph::BY_ROW_ASCENDING, util::HOST));
    } else if (remove_duplicate_edges)
    {
        GUARD_CU(graph.RemoveDuplicateEdges(
            gunrock::graph::BY_ROW_ASCENDING, util::HOST));
>>>>>>> 07c8340d
    }
  }

<<<<<<< HEAD
  delete[] edge_counters;
  edge_counters = NULL;
  return retval;
=======
    GUARD_CU(graph.FromCoo(graph, util::HOST, 0, quiet, true));
    return retval;
}
};

template <typename GraphT>
struct CooSwitch<GraphT, false>
{
static cudaError_t Load(
    util::Parameters &parameters,
    GraphT &graph,
    std::string graph_prefix = "")
{
    typedef graph::Coo<typename GraphT::VertexT,
        typename GraphT::SizeT,
        typename GraphT::ValueT,
        GraphT::FLAG | graph::HAS_COO, GraphT::cudaHostRegisterFlag> CooT;
    cudaError_t retval = cudaSuccess;

    CooT coo;
    GUARD_CU(Build(parameters, coo, graph_prefix));

    bool remove_self_loops
        = parameters.Get<bool>(graph_prefix + "remove-self-loops");
    bool remove_duplicate_edges
        = parameters.Get<bool>(graph_prefix + "remove-duplicate-edges");
    bool quiet
        = parameters.Get<bool>("quiet");
    if (remove_self_loops && remove_duplicate_edges)
    {
        GUARD_CU(coo.RemoveSelfLoops_DuplicateEdges(
            gunrock::graph::BY_ROW_ASCENDING, util::HOST, 0, quiet));
    } else if (remove_self_loops)
    {
        GUARD_CU(coo.RemoveSelfLoops(
            gunrock::graph::BY_ROW_ASCENDING, util::HOST, 0, quiet));
    } else if (remove_duplicate_edges)
    {
        GUARD_CU(coo.RemoveDuplicateEdges(
            gunrock::graph::BY_ROW_ASCENDING, util::HOST, 0, quiet));
    }

    GUARD_CU(graph.FromCoo(coo, util::HOST, 0, quiet, false));
    GUARD_CU(coo.Release());
    return retval;
}
};

template <typename GraphT>
cudaError_t Load(
    util::Parameters &parameters,
    GraphT &graph,
    std::string graph_prefix = "")
{
    return CooSwitch<GraphT, (GraphT::FLAG & graph::HAS_COO) != 0>
        ::Load(parameters, graph, graph_prefix);
>>>>>>> 07c8340d
}

}  // namespace small_world
}  // namespace graphio
}  // namespace gunrock

// Leave this at the end of the file
// Local Variables:
// mode:c++
// c-file-style: "NVIDIA"
// End:<|MERGE_RESOLUTION|>--- conflicted
+++ resolved
@@ -25,56 +25,6 @@
 namespace graphio {
 namespace small_world {
 
-<<<<<<< HEAD
-template <bool WITH_EDGE_VALUES, typename VertexId, typename SizeT,
-          typename Value>
-cudaError_t BuildSWGraph(SizeT sw_nodes, Csr<VertexId, SizeT, Value> &graph,
-                         SizeT k, double p, bool undirected,
-                         double vmultipiler = 1.00, double vmin = 1.00,
-                         int seed = -1, bool quiet = false) {
-  using namespace boost;
-  cudaError_t retval = cudaSuccess;
-
-  // typedef adjacency_list<vecS, vecS, bidirectionalS, property<vertex_index_t,
-  // VertexId>,
-  //    property<edge_index_t, SizeT> > BGraph;
-  typedef adjacency_list<> BGraph;
-  typedef small_world_iterator<minstd_rand, BGraph> SWGen;
-  // typedef graph_traits<Graph>::vertex_descriptor Vertex;
-
-  minstd_rand gen;
-  BGraph g(SWGen(gen, sw_nodes, k, p), SWGen(), sw_nodes);
-
-  property_map<BGraph, vertex_index_t>::type vi = get(vertex_index, g);
-
-  SizeT sw_edges = num_edges(g);
-  graph.template FromScratch<WITH_EDGE_VALUES, false>(
-      sw_nodes, undirected ? sw_edges * 2 : sw_edges);
-  SizeT *edge_counters = new SizeT[sw_nodes + 1];
-  for (SizeT v = 0; v < sw_nodes + 1; v++) edge_counters[v] = 0;
-
-  graph_traits<BGraph>::edge_iterator ei;
-  graph_traits<BGraph>::edge_iterator ei_end;
-  for (tie(ei, ei_end) = edges(g); ei != ei_end; ei++) {
-    edge_counters[vi[source(*ei, g)]]++;
-    if (undirected) edge_counters[vi[target(*ei, g)]]++;
-  }
-  graph.row_offsets[0] = 0;
-  for (SizeT v = 0; v < sw_nodes; v++) {
-    graph.row_offsets[v + 1] = graph.row_offsets[v] + edge_counters[v];
-    edge_counters[v] = 0;
-  }
-  for (boost::tie(ei, ei_end) = edges(g); ei != ei_end; ei++) {
-    // Vertex bv = source(*ei, g);
-    // Vertex bu = target(*ei, g);
-    VertexId v = vi[source(*ei, g)];
-    VertexId u = vi[target(*ei, g)];
-    graph.column_indices[graph.row_offsets[v] + edge_counters[v]] = u;
-    edge_counters[v]++;
-    if (undirected) {
-      graph.column_indices[graph.row_offsets[u] + edge_counters[u]] = v;
-      edge_counters[u]++;
-=======
 typedef std::mt19937 Engine;
 typedef std::uniform_real_distribution<double> Distribution;
 
@@ -191,6 +141,7 @@
         }
         edge_counter ++;
     }
+  }
 
     cpu_timer.Stop();
     float elapsed = cpu_timer.ElapsedMillis();
@@ -231,15 +182,8 @@
     {
         GUARD_CU(graph.RemoveDuplicateEdges(
             gunrock::graph::BY_ROW_ASCENDING, util::HOST));
->>>>>>> 07c8340d
-    }
-  }
-
-<<<<<<< HEAD
-  delete[] edge_counters;
-  edge_counters = NULL;
-  return retval;
-=======
+    }
+
     GUARD_CU(graph.FromCoo(graph, util::HOST, 0, quiet, true));
     return retval;
 }
@@ -296,7 +240,6 @@
 {
     return CooSwitch<GraphT, (GraphT::FLAG & graph::HAS_COO) != 0>
         ::Load(parameters, graph, graph_prefix);
->>>>>>> 07c8340d
 }
 
 }  // namespace small_world
