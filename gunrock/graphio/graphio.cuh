--- conflicted
+++ resolved
@@ -115,47 +115,6 @@
         graph_prefix + "graph-seed",
         util::REQUIRED_ARGUMENT | util::SINGLE_VALUE | util::OPTIONAL_PARAMETER,
         0,
-<<<<<<< HEAD
-        "rand seed to generate the graph, default is time(NULL)",
-        __FILE__, __LINE__);
-    if (retval) return retval;
-
-    if (graph_prefix == "")
-    {
-        retval = parameters.Use<bool>(
-            "64bit-VertexT",
-            util::OPTIONAL_ARGUMENT | util::MULTI_VALUE | util::OPTIONAL_PARAMETER,
-            false,
-            "whether to use 64-bit VertexT",
-            __FILE__, __LINE__);
-        if (retval) return retval;
-
-        retval = parameters.Use<bool>(
-            "64bit-SizeT",
-            util::OPTIONAL_ARGUMENT | util::MULTI_VALUE | util::OPTIONAL_PARAMETER,
-            false,
-            "whether to use 64-bit SizeT",
-            __FILE__, __LINE__);
-        if (retval) return retval;
-
-        retval = parameters.Use<bool>(
-            "64bit-ValueT",
-            util::OPTIONAL_ARGUMENT | util::MULTI_VALUE | util::OPTIONAL_PARAMETER,
-            false,
-            "whether to use 64-bit ValueT",
-            __FILE__, __LINE__);
-        if (retval) return retval;
-    }
-
-    retval = market::UseParameters(parameters, graph_prefix);
-    if (retval) return retval;
-    retval = rgg::UseParameters(parameters, graph_prefix);
-    if (retval) return retval;
-    retval = small_world::UseParameters(parameters, graph_prefix);
-    if (retval) return retval;
-    retval = rmat::UseParameters(parameters, graph_prefix);
-    if (retval) return retval;
-=======
         "Rand seed to generate the graph, default is time(NULL)",
         __FILE__, __LINE__));
 
@@ -194,7 +153,6 @@
     GUARD_CU(rgg        ::UseParameters(parameters, graph_prefix));
     GUARD_CU(small_world::UseParameters(parameters, graph_prefix));
     GUARD_CU(rmat       ::UseParameters(parameters, graph_prefix));
->>>>>>> eec14612
     return retval;
 }
 
