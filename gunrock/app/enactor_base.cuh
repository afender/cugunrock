--- conflicted
+++ resolved
@@ -416,15 +416,12 @@
             args.GetCmdLineArgument("top_nodes", top_nodes);
             info["top_nodes"] = top_nodes;
         }
-<<<<<<< HEAD
         if (args.CheckCmdLineFlag("output_filename"))
         {
             std::string output_filename = "";
             args.GetCmdLineArgument("output_filename", output_filename);
             info["output_filename"] = output_filename;
         }
-=======
->>>>>>> 614e9c28
 
         // parse device count and device list
         info["device_list"] = GetDeviceList(args);
@@ -680,14 +677,8 @@
             std::ifstream fp(market_filename);
             if (market_filename == NULL||!fp.is_open())
             {
-<<<<<<< HEAD
-                printf("YZH Log.");
-                fprintf(stderr, "Input graph does not exist.\n");
-                return 1;
-=======
                 fprintf(stderr, "Input graph file %s does not exist.\n",market_filename);
                 exit (EXIT_FAILURE);
->>>>>>> 614e9c28
             }
             boost::filesystem::path market_filename_path(market_filename);
             file_stem = market_filename_path.stem().string();
