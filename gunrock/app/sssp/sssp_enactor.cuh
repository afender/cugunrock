--- conflicted
+++ resolved
@@ -259,23 +259,6 @@
             fflush(stdout);
             // Step through SSSP iterations
 
-<<<<<<< HEAD
-
-            fflush(stdout);
-            // Step through SSSP iterations
-
-            //for (int iter = 0; iter < graph_slice->nodes; ++iter) {
-            
-            SizeT queue_length          = 1;
-            VertexId queue_index        = 0;        // Work queue index
-            int selector                = 0;
-            SizeT num_elements          = 1;
-
-            bool queue_reset = true;
-            done[0] = -1;
-
-            while (done[0] < 0) {
-=======
             //for (int iter = 0; iter < graph_slice->nodes; ++iter) {
             
             frontier_attribute.queue_length          = 1;
@@ -297,21 +280,13 @@
             unsigned int out_length = 0;
 
             while (out_length > 0 || pq->queue_length > 0 || frontier_attribute.queue_length > 0) {
->>>>>>> 599b08b8
 
                 // Edge Map
                 gunrock::oprtr::advance::LaunchKernel<AdvanceKernelPolicy, SSSPProblem, SsspFunctor>
                 (
                     d_done,
-<<<<<<< HEAD
-                    graph_slice->frontier_queues.d_keys[selector],              // d_in_queue
-                    NULL,                                                       // d_pred_out_queue
-                    graph_slice->frontier_queues.d_keys[selector^1],            // d_out_queue
-                    graph_slice->d_column_indices,
-=======
                     enactor_stats,
                     frontier_attribute,
->>>>>>> 599b08b8
                     data_slice,
                     (VertexId*)NULL,
                     (bool*)NULL,
@@ -336,13 +311,6 @@
                 if (frontier_attribute.queue_reset)
                     frontier_attribute.queue_reset = false;
 
-<<<<<<< HEAD
-                if (DEBUG && (retval = util::GRError(cudaThreadSynchronize(), "edge_map_forward::Kernel failed", __FILE__, __LINE__))) break;
-                cudaEventQuery(throttle_event);                                 // give host memory mapped visibility to GPU updates
-
-                queue_index++;
-                selector ^= 1;
-=======
                 if (DEBUG && (retval = util::GRError(cudaThreadSynchronize(), "advance::Kernel failed", __FILE__, __LINE__))) break;
                 cudaEventQuery(throttle_event);                                 // give host memory mapped visibility to GPU updates
 
@@ -352,7 +320,6 @@
                 if (AdvanceKernelPolicy::ADVANCE_MODE == gunrock::oprtr::advance::LB) {
                     if (retval = work_progress.GetQueueLength(frontier_attribute.queue_index, frontier_attribute.queue_length)) break;
                 }
->>>>>>> 599b08b8
     
                 if (DEBUG) {
                     if (retval = work_progress.GetQueueLength(frontier_attribute.queue_index, frontier_attribute.queue_length)) break;
@@ -533,13 +500,9 @@
                 300,                                // CUDA_ARCH
                 INSTRUMENT,                         // INSTRUMENT
                 8,                                  // MIN_CTA_OCCUPANCY
-<<<<<<< HEAD
-                5,                                  // LOG_THREADS
-=======
                 10,                                  // LOG_THREADS
                 8,                                  // LOG_BLOCKS
                 32*128,                             // LIGHT_EDGE_THRESHOLD    
->>>>>>> 599b08b8
                 1,                                  // LOG_LOAD_VEC_SIZE
                 0,                                  // LOG_LOADS_PER_TILE
                 5,                                  // LOG_RAKING_THREADS
