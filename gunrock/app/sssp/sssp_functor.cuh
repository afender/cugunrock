// ----------------------------------------------------------------
// Gunrock -- Fast and Efficient GPU Graph Library
// ----------------------------------------------------------------
// This source code is distributed under the terms of LICENSE.TXT
// in the root directory of this source distribution.
// ----------------------------------------------------------------

/**
 * @file
 * sssp_functor.cuh
 *
 * @brief Device functions for SSSP problem.
 */

#pragma once
#include <gunrock/app/problem_base.cuh>
#include <gunrock/app/sssp/sssp_problem.cuh>
#include <stdio.h>

namespace gunrock { namespace app {
namespace sssp {

/**
 * @brief Structure contains device functions in SSSP graph traverse.
 *
 * @tparam VertexId            Type of signed integer to use as vertex id (e.g., uint32)
 * @tparam SizeT               Type of unsigned integer to use for array indexing. (e.g., uint32)
 * @tparam ProblemData         Problem data type which contains data slice for SSSP problem
 *
 */
template<typename VertexId, typename SizeT, typename ProblemData>
struct SSSPFunctor
{
    typedef typename ProblemData::DataSlice DataSlice;

    /**
     * @brief Forward Edge Mapping condition function. Check if the destination node
     * has been claimed as someone else's child.
     *
     * @param[in] s_id Vertex Id of the edge source node
     * @param[in] d_id Vertex Id of the edge destination node
     * @param[in] problem Data slice object
     *
     * \return Whether to load the apply function for the edge and include the destination node in the next frontier.
     */
    static __device__ __forceinline__ bool CondEdge(VertexId s_id, VertexId d_id, DataSlice *problem, VertexId e_id = 0, VertexId e_id_in = 0)
    {
        unsigned int label, weight;

        util::io::ModifiedLoad<ProblemData::COLUMN_READ_MODIFIER>::Ld(
                        label, problem->d_labels + s_id);
        util::io::ModifiedLoad<ProblemData::COLUMN_READ_MODIFIER>::Ld(
                        weight, problem->d_weights + e_id);
        unsigned int new_weight = weight + label;
       
        
        // Check if the destination node has been claimed as someone's child
        return (new_weight < atomicMin(&problem->d_labels[d_id], new_weight));
    }

    /**
     * @brief Forward Edge Mapping apply function. Now we know the source node
     * has succeeded in claiming child, so it is safe to set label to its child
     * node (destination node).
     *
     * @param[in] s_id Vertex Id of the edge source node
     * @param[in] d_id Vertex Id of the edge destination node
     * @param[in] problem Data slice object
     *
     */
<<<<<<< HEAD
    static __device__ __forceinline__ void ApplyEdge(VertexId s_id, VertexId d_id, DataSlice *problem, VertexId e_id)
    { 
        if (ProblemData::MARK_PATHS)
            util::io::ModifiedStore<ProblemData::QUEUE_WRITE_MODIFIER>::St(
                    s_id, problem->d_preds + d_id);
=======
    static __device__ __forceinline__ void ApplyEdge(VertexId s_id, VertexId d_id, DataSlice *problem, VertexId e_id = 0, VertexId e_id_in = 0)
    { 
        if (ProblemData::MARK_PATHS)
            util::io::ModifiedStore<ProblemData::QUEUE_WRITE_MODIFIER>::St(
                    s_id, problem->d_preds + d_id); 
>>>>>>> 599b08b8
    }

    /**
     * @brief Vertex mapping condition function. Check if the Vertex Id is valid (not equal to -1).
     *
     * @param[in] node Vertex Id
     * @param[in] problem Data slice object
     *
     * \return Whether to load the apply function for the node and include it in the outgoing vertex frontier.
     */
    static __device__ __forceinline__ bool CondFilter(VertexId node, DataSlice *problem, unsigned int v = 0)
    {
        return (node != -1);
    }

    /**
     * @brief Vertex mapping apply function. Doing nothing for SSSP problem.
     *
     * @param[in] node Vertex Id
     * @param[in] problem Data slice object
     *
     */
    static __device__ __forceinline__ void ApplyFilter(VertexId node, DataSlice *problem, unsigned int v = 0)
    {
        // Doing nothing here
    }
};

template<typename VertexId, typename SizeT, typename ProblemData>
struct PQFunctor
{
    typedef typename ProblemData::DataSlice DataSlice;

    /**
     * @brief Forward Edge Mapping condition function. Check if the destination node
     * has been claimed as someone else's child.
     *
     * @param[in] s_id Vertex Id of the edge source node
     * @param[in] d_id Vertex Id of the edge destination node
     * @param[in] problem Data slice object
     *
     * \return Whether to load the apply function for the edge and include the destination node in the next frontier.
     */
    static __device__ __forceinline__ unsigned int ComputePriorityScore(VertexId node_id, DataSlice *problem)
    {
        unsigned int weight;
        util::io::ModifiedLoad<ProblemData::COLUMN_READ_MODIFIER>::Ld(
                        weight, problem->d_labels + node_id);
        float delta;
        util::io::ModifiedLoad<ProblemData::COLUMN_READ_MODIFIER>::Ld(
                        delta, problem->d_delta);
        return (delta == 0) ? weight : weight/delta;
    }
};
 

} // sssp
} // app
} // gunrock

// Leave this at the end of the file
// Local Variables:
// mode:c++
// c-file-style: "NVIDIA"
// End:<|MERGE_RESOLUTION|>--- conflicted
+++ resolved
@@ -68,19 +68,11 @@
      * @param[in] problem Data slice object
      *
      */
-<<<<<<< HEAD
-    static __device__ __forceinline__ void ApplyEdge(VertexId s_id, VertexId d_id, DataSlice *problem, VertexId e_id)
-    { 
-        if (ProblemData::MARK_PATHS)
-            util::io::ModifiedStore<ProblemData::QUEUE_WRITE_MODIFIER>::St(
-                    s_id, problem->d_preds + d_id);
-=======
     static __device__ __forceinline__ void ApplyEdge(VertexId s_id, VertexId d_id, DataSlice *problem, VertexId e_id = 0, VertexId e_id_in = 0)
     { 
         if (ProblemData::MARK_PATHS)
             util::io::ModifiedStore<ProblemData::QUEUE_WRITE_MODIFIER>::St(
                     s_id, problem->d_preds + d_id); 
->>>>>>> 599b08b8
     }
 
     /**
