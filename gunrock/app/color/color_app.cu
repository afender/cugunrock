// ----------------------------------------------------------------------------
// Gunrock -- Fast and Efficient GPU Graph Library
// ----------------------------------------------------------------------------
// This source code is distributed under the terms of LICENSE.TXT
// in the root directory of this source distribution.
// ----------------------------------------------------------------------------

/**
 * @file color_app.cu
 *
 * @brief Graph Coloring Gunrock Application
 */

#include <gunrock/gunrock.h>

// Utilities and correctness-checking
#include <gunrock/util/test_utils.cuh>

// Graph definitions
#include <gunrock/app/app_base.cuh>
#include <gunrock/app/test_base.cuh>
#include <gunrock/graphio/graphio.cuh>

// Graph Coloring
#include <gunrock/app/color/color_enactor.cuh>
#include <gunrock/app/color/color_test.cuh>

// Others
#include <cstdio>

namespace gunrock {
namespace app {
namespace color {

cudaError_t UseParameters(util::Parameters &parameters) {
  cudaError_t retval = cudaSuccess;
  GUARD_CU(UseParameters_app(parameters));
  GUARD_CU(UseParameters_problem(parameters));
  GUARD_CU(UseParameters_enactor(parameters));
  GUARD_CU(UseParameters_test(parameters));

  GUARD_CU(parameters.Use<unsigned int>(
        "num-colors",
        util::REQUIRED_ARGUMENT | util::SINGLE_VALUE | util::INTERNAL_PARAMETER,
        0, "number of output colors", __FILE__, __LINE__));
<<<<<<< HEAD
=======

  GUARD_CU(parameters.Use<bool>(
      "loop-color", util::REQUIRED_ARGUMENT | util::OPTIONAL_PARAMETER, true,
      "Serially compare rand to all node neighbor, disable to use advance \
      neighbor reduce (default=false)",
      __FILE__, __LINE__));

  GUARD_CU(parameters.Use<bool>(
      "min-color", util::REQUIRED_ARGUMENT | util::OPTIONAL_PARAMETER, true,
      "Enable coloring with minimum independent set as well as \
      maximum(default=true)",
      __FILE__, __LINE__));

  GUARD_CU(parameters.Use<bool>(
      "test-run", util::REQUIRED_ARGUMENT | util::OPTIONAL_PARAMETER, true,
      "Perform test run to atomically generate max iteration (default=true)",
      __FILE__, __LINE__));

  GUARD_CU(parameters.Use<int>(
      "user-iter",
      util::REQUIRED_ARGUMENT | util::SINGLE_VALUE | util::OPTIONAL_PARAMETER,
      3, "Number of iterations color should run for (default=3).", __FILE__,
      __LINE__));

  GUARD_CU(parameters.Use<bool>(
      "JPL", util::REQUIRED_ARGUMENT | util::OPTIONAL_PARAMETER, false,
      "Use JPL exact coloring method (true=use JPL).", __FILE__, __LINE__));

  GUARD_CU(parameters.Use<int>(
      "no-conflict", util::REQUIRED_ARGUMENT | util::OPTIONAL_PARAMETER, 0,
      "Resolve color conflict, 0 to skip check, 1 to check at end of\
      every iteration with random,\
      2 to check at end of every iteration with degree(default = 0).",
      __FILE__, __LINE__));

  GUARD_CU(parameters.Use<int>(
      "prohibit-size", util::REQUIRED_ARGUMENT | util::OPTIONAL_PARAMETER, 0,
      "Needed to allocate memory for hash function, if parameter is\
      positive,\
      hash coloring is used instead of random coloring (default = 0).",
      __FILE__, __LINE__));
>>>>>>> 6f723427

  GUARD_CU(parameters.Use<int>(
      "seed", util::REQUIRED_ARGUMENT | util::OPTIONAL_PARAMETER, time(NULL),
      "seed for random number generator", __FILE__, __LINE__));

  return retval;
}

/**
 * @brief Run color tests
 * @tparam     GraphT        Type of the graph
 * @tparam     ValueT        Type of the distances
 * @param[in]  parameters    Excution parameters
 * @param[in]  graph         Input graph
...
 * @param[in]  target        where to perform the app
 * \return cudaError_t error message(s), if any
 */
template <typename GraphT>
cudaError_t RunTests(util::Parameters &parameters, GraphT &graph,
                     typename GraphT::VertexT *ref_colors,
                     util::Location target) {
  cudaError_t retval = cudaSuccess;

  typedef typename GraphT::VertexT VertexT;
  typedef typename GraphT::ValueT ValueT;
  typedef typename GraphT::SizeT SizeT;
  typedef Problem<GraphT> ProblemT;
  typedef Enactor<ProblemT> EnactorT;

  // CLI parameters
  bool quiet_mode = parameters.Get<bool>("quiet");
  int num_runs = parameters.Get<int>("num-runs");
  std::string validation = parameters.Get<std::string>("validation");
  util::Info info("color", parameters, graph);

  util::CpuTimer cpu_timer, total_timer;
  cpu_timer.Start();
  total_timer.Start();

  VertexT *h_colors = new VertexT[graph.nodes];

  // Allocate problem and enactor on GPU, and initialize them
  ProblemT problem(parameters);
  EnactorT enactor;
  GUARD_CU(problem.Init(graph, target));
  GUARD_CU(enactor.Init(problem, target));

  cpu_timer.Stop();
  parameters.Set("preprocess-time", cpu_timer.ElapsedMillis());
  int num_colors = 0;
  for (int run_num = 0; run_num < num_runs; ++run_num) {
    GUARD_CU(problem.Reset(target));
    GUARD_CU(enactor.Reset(target));

    util::PrintMsg("__________________________", !quiet_mode);

    cpu_timer.Start();
    GUARD_CU(enactor.Enact());
    cpu_timer.Stop();
    info.CollectSingleRun(cpu_timer.ElapsedMillis());

    util::PrintMsg(
        "--------------------------\nRun " + std::to_string(run_num) +
            " elapsed: " + std::to_string(cpu_timer.ElapsedMillis()) +
            ", #iterations = " +
            std::to_string(enactor.enactor_slices[0].enactor_stats.iteration),
        !quiet_mode);
    if (validation == "each") {
      GUARD_CU(problem.Extract(h_colors));
      SizeT num_errors = Validate_Results(parameters, graph, h_colors,
                                          ref_colors, false);
    }
  }

  cpu_timer.Start();

  GUARD_CU(problem.Extract(h_colors));
  if (validation == "last") {
    SizeT num_errors = Validate_Results(parameters, graph, h_colors, ref_colors,
                                        false);
  }

  // count number of colors
  std::unordered_set<int> set;
  for (SizeT v = 0; v < graph.nodes; v++) {
    int c = h_colors[v];
    if (set.find(c) == set.end()) {
      set.insert(c);
      num_colors++;
    }
  }
<<<<<<< HEAD
  
  util::PrintMsg("Number of colors needed: " + num_colors, !quiet_mode);
  parameters.Set("num-colors", num_colors);
  
=======

  util::PrintMsg("Number of colors: " + std::to_string(num_colors), !quiet_mode);

  parameters.Set("num-colors", num_colors);

>>>>>>> 6f723427
  // compute running statistics
  info.ComputeTraversalStats(enactor, (VertexT *)NULL);
// Display_Memory_Usage(problem);
#ifdef ENABLE_PERFORMANCE_PROFILING
  // Display_Performance_Profiling(enactor);
#endif

  // Clean up
  GUARD_CU(enactor.Release(target));
  GUARD_CU(problem.Release(target));
  delete[] h_colors;
  h_colors = NULL;
  cpu_timer.Stop();
  total_timer.Stop();

  info.Finalize(cpu_timer.ElapsedMillis(), total_timer.ElapsedMillis());
  return retval;
}

}  // namespace color
}  // namespace app
}  // namespace gunrock

/*
 * @brief Entry of gunrock_color function
 * @tparam     GraphT     Type of the graph
 * @tparam     VertexT    Type of the colors
 * @param[in]  parameters Excution parameters
 * @param[in]  graph      Input graph
 * @param[out] colors     Return generated colors for each run
 * @param[out] num_colors Return number of colors generated for each run
 * \return     double     Return accumulated elapsed times for all runs
 */
template <typename GraphT, typename VertexT = typename GraphT::VertexT,
          typename SizeT = typename GraphT::SizeT>
double gunrock_color(gunrock::util::Parameters &parameters, GraphT &graph,
                     VertexT **colors, SizeT *num_colors) {
  typedef gunrock::app::color::Problem<GraphT> ProblemT;
  typedef gunrock::app::color::Enactor<ProblemT> EnactorT;
  gunrock::util::CpuTimer cpu_timer;
  gunrock::util::Location target = gunrock::util::DEVICE;
  double total_time = 0;
  if (parameters.UseDefault("quiet")) parameters.Set("quiet", true);

  // Allocate problem and enactor on GPU, and initialize them
  ProblemT problem(parameters);
  EnactorT enactor;
  problem.Init(graph, target);
  enactor.Init(problem, target);

  int num_runs = parameters.Get<int>("num-runs");
  for (int run_num = 0; run_num < num_runs; ++run_num) {
    problem.Reset(target);
    enactor.Reset(target);

    cpu_timer.Start();
    enactor.Enact();
    cpu_timer.Stop();

    total_time += cpu_timer.ElapsedMillis();
    problem.Extract(colors[run_num]);

    // count number of colors
    std::unordered_set<int> set;
    for (SizeT v = 0; v < graph.nodes; v++) {
      int c = colors[run_num][v];
      if (set.find(c) == set.end()) {
        set.insert(c);
        num_colors[run_num] += 1;
      }
    }
  }

  enactor.Release(target);
  problem.Release(target);
  return total_time;
}

/*
 * @brief Entry of gunrock_color function
 * @tparam     VertexT    Type of the colors
 * @tparam     SizeT      Type of the num_colors
 * @param[in]  parameters Excution parameters
 * @param[in]  graph      Input graph
 * @param[out] colors     Return generated colors for each run
 * @param[out] num_colors Return number of colors generated for each run
 * \return     double     Return accumulated elapsed times for all runs
 */
template <typename VertexT = int, typename SizeT = int,
          typename GValueT = unsigned int>
double color(const SizeT num_nodes, const SizeT num_edges,
             const SizeT *row_offsets, const VertexT *col_indices,
             const int num_runs, int **colors, int *num_colors,
             const GValueT edge_values = NULL) {
  typedef typename gunrock::app::TestGraph<VertexT, SizeT, GValueT,
                                           gunrock::graph::HAS_CSR>
      GraphT;
  typedef typename GraphT::CsrT CsrT;

  // Setup parameters
  gunrock::util::Parameters parameters("color");
  gunrock::graphio::UseParameters(parameters);
  gunrock::app::color::UseParameters(parameters);
  gunrock::app::UseParameters_test(parameters);
  parameters.Parse_CommandLine(0, NULL);
  parameters.Set("graph-type", "by-pass");
  parameters.Set("num-runs", num_runs);

  bool quiet = parameters.Get<bool>("quiet");
  GraphT graph;
  // Assign pointers into gunrock graph format
  graph.CsrT::Allocate(num_nodes, num_edges, gunrock::util::HOST);
  graph.CsrT::row_offsets.SetPointer((SizeT *)row_offsets, num_nodes + 1,
                                     gunrock::util::HOST);
  graph.CsrT::column_indices.SetPointer((VertexT *)col_indices, num_edges,
                                        gunrock::util::HOST);
  // graph.FromCsr(graph.csr(), true, quiet);
  gunrock::graphio::LoadGraph(parameters, graph);

  // Run the graph coloring
  double elapsed_time = gunrock_color(parameters, graph, colors, num_colors);

  // Cleanup
  graph.Release();

  return elapsed_time;
}

/*
 * @brief Entry of gunrock_color function
 * @tparam     VertexT    Type of the colors
 * @tparam     SizeT      Type of the num_colors
 * @param[in]  parameters Excution parameters
 * @param[in]  graph      Input graph
 * @param[out] colors     Return generated colors for each run
 * @param[out] num_colors Return number of colors generated for each run
 * \return     double     Return accumulated elapsed times for all runs
 */
double color(const int num_nodes, const int num_edges, const int *row_offsets,
             const int *col_indices, int *colors, int num_colors) {
  return color(num_nodes, num_edges, row_offsets, col_indices, 1 /* num_runs */,
               &colors, &num_colors);
}

// Leave this at the end of the file
// Local Variables:
// mode:c++
// c-file-style: "NVIDIA"
// End:<|MERGE_RESOLUTION|>--- conflicted
+++ resolved
@@ -43,50 +43,6 @@
         "num-colors",
         util::REQUIRED_ARGUMENT | util::SINGLE_VALUE | util::INTERNAL_PARAMETER,
         0, "number of output colors", __FILE__, __LINE__));
-<<<<<<< HEAD
-=======
-
-  GUARD_CU(parameters.Use<bool>(
-      "loop-color", util::REQUIRED_ARGUMENT | util::OPTIONAL_PARAMETER, true,
-      "Serially compare rand to all node neighbor, disable to use advance \
-      neighbor reduce (default=false)",
-      __FILE__, __LINE__));
-
-  GUARD_CU(parameters.Use<bool>(
-      "min-color", util::REQUIRED_ARGUMENT | util::OPTIONAL_PARAMETER, true,
-      "Enable coloring with minimum independent set as well as \
-      maximum(default=true)",
-      __FILE__, __LINE__));
-
-  GUARD_CU(parameters.Use<bool>(
-      "test-run", util::REQUIRED_ARGUMENT | util::OPTIONAL_PARAMETER, true,
-      "Perform test run to atomically generate max iteration (default=true)",
-      __FILE__, __LINE__));
-
-  GUARD_CU(parameters.Use<int>(
-      "user-iter",
-      util::REQUIRED_ARGUMENT | util::SINGLE_VALUE | util::OPTIONAL_PARAMETER,
-      3, "Number of iterations color should run for (default=3).", __FILE__,
-      __LINE__));
-
-  GUARD_CU(parameters.Use<bool>(
-      "JPL", util::REQUIRED_ARGUMENT | util::OPTIONAL_PARAMETER, false,
-      "Use JPL exact coloring method (true=use JPL).", __FILE__, __LINE__));
-
-  GUARD_CU(parameters.Use<int>(
-      "no-conflict", util::REQUIRED_ARGUMENT | util::OPTIONAL_PARAMETER, 0,
-      "Resolve color conflict, 0 to skip check, 1 to check at end of\
-      every iteration with random,\
-      2 to check at end of every iteration with degree(default = 0).",
-      __FILE__, __LINE__));
-
-  GUARD_CU(parameters.Use<int>(
-      "prohibit-size", util::REQUIRED_ARGUMENT | util::OPTIONAL_PARAMETER, 0,
-      "Needed to allocate memory for hash function, if parameter is\
-      positive,\
-      hash coloring is used instead of random coloring (default = 0).",
-      __FILE__, __LINE__));
->>>>>>> 6f723427
 
   GUARD_CU(parameters.Use<int>(
       "seed", util::REQUIRED_ARGUMENT | util::OPTIONAL_PARAMETER, time(NULL),
@@ -179,18 +135,10 @@
       num_colors++;
     }
   }
-<<<<<<< HEAD
   
   util::PrintMsg("Number of colors needed: " + num_colors, !quiet_mode);
   parameters.Set("num-colors", num_colors);
   
-=======
-
-  util::PrintMsg("Number of colors: " + std::to_string(num_colors), !quiet_mode);
-
-  parameters.Set("num-colors", num_colors);
-
->>>>>>> 6f723427
   // compute running statistics
   info.ComputeTraversalStats(enactor, (VertexT *)NULL);
 // Display_Memory_Usage(problem);
