### sample python interface - pagerank

from ctypes import *

### load gunrock shared library - libgunrock
<<<<<<< HEAD
gunrock = cdll.LoadLibrary('../build/lib/libgunrock.so')

=======
gunrock = cdll.LoadLibrary('../../build/lib/libgunrock.so')
print ' generate stuff'
>>>>>>> 07c8340d
### read in input CSR arrays from files
row_list = [int(x.strip()) for x in open('toy_graph/row.txt')]
col_list = [int(x.strip()) for x in open('toy_graph/col.txt')]
print 'set pointers'
### convert CSR graph inputs for gunrock input
row = pointer((c_int * len(row_list))(*row_list))
col = pointer((c_int * len(col_list))(*col_list))
nodes = len(row_list) - 1
edges = len(col_list)

### output array
node = pointer((c_int * nodes)())
rank = pointer((c_float * nodes)())

normalize = 1
print 'run gunrock'
### call gunrock function on device
elapsed = gunrock.pagerank(nodes, edges, row, col, normalize, node, rank)

### sample results
print 'elapsed: ' + str(elapsed)
print 'top page rank:'
for idx in range(nodes):
    print node[0][idx],
    print rank[0][idx]<|MERGE_RESOLUTION|>--- conflicted
+++ resolved
@@ -3,13 +3,7 @@
 from ctypes import *
 
 ### load gunrock shared library - libgunrock
-<<<<<<< HEAD
 gunrock = cdll.LoadLibrary('../build/lib/libgunrock.so')
-
-=======
-gunrock = cdll.LoadLibrary('../../build/lib/libgunrock.so')
-print ' generate stuff'
->>>>>>> 07c8340d
 ### read in input CSR arrays from files
 row_list = [int(x.strip()) for x in open('toy_graph/row.txt')]
 col_list = [int(x.strip()) for x in open('toy_graph/col.txt')]
