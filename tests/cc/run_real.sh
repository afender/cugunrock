#!/bin/bash

<<<<<<< HEAD
OPTION="--iteration-num=10 --in-sizing=1.1 --partition-method=random --quick"
MARK=".32bitSizeT"
EXECUTION="./bin/test_cc_7.5_x86_64"
DATADIR="../../dataset/large"
=======
BASEOPTION="--iteration-num=16 --in-sizing=1.1"
BASEFLAG=""
EXECUTION="./bin/test_cc_8.0_x86_64"
DATADIR="/data/graphs/large"

OPTION[0]="" && FLAG[0]=".default"
OPTION[1]=" --undirected" && FLAG[1]=".undir"

OPTION[8]="" && FLAG[8]=".32bit_SizeT"
OPTION[9]=" --64bit-SizeT" && FLAG[9]=".64bit_SizeT"
#OPTION[10]=" --64bit-VertexId" && FLAG[10]=".64bit_VertexId"

OPTION[11]="" && FLAG[11]=".DEF"
OPTION[12]=" --traversal-mode=LB" && FLAG[12]=".LB"
OPTION[13]=" --traversal-mode=TWC" && FLAG[13]=".TWC"
OPTION[14]=" --traversal-mode=LB_LIGHT" && FLAG[14]=".LB_LIGHT"
OPTION[15]=" --traversal-mode=ALL_EDGES" && FLAG[15]=".ALL_EDGES"
>>>>>>> d12dcaa5

NAME[ 0]="soc-twitter-2010"
NAME[ 1]="hollywood-2009"
NAME[ 2]="soc-sinaweibo"
NAME[ 3]="soc-orkut"
NAME[ 4]="soc-LiveJournal1"
NAME[ 5]="uk-2002"
NAME[ 6]="uk-2005"
NAME[ 7]="webbase-2001"
NAME[ 8]="indochina-2004"
NAME[ 9]="arabic-2005"
NAME[10]="europe_osm"
NAME[11]="asia_osm"
NAME[12]="germany_osm"
NAME[13]="road_usa"
NAME[14]="road_central"

<<<<<<< HEAD
cd ~/Projects/gunrock_dev/gunrock/tests/cc

for d in {3..6}
do
    SUFFIX="CentOS6_6.k40cx${d}.rand"
=======
for d in {1..1}
do
    SUFFIX="CentOS7.GTX1070x${d}"
>>>>>>> d12dcaa5
    mkdir -p eval/$SUFFIX
    DEVICE="0"
    for i in {1..8}
    do
        if [ "$i" -lt "$d" ]; then
            DEVICE=$DEVICE",$i"
        fi
    done

<<<<<<< HEAD
    for i in {0..9}
=======
    for o1 in {0..1}; do for o2 in {8..9}; do for o3 in {11..15}; do

    OPTIONS=${BASEOPTION}${OPTION[${o1}]}${OPTION[${o2}]}${OPTION[${o3}]}
    FLAGS=${BASEFLAG}${FLAG[${o1}]}${FLAG[${o2}]}${FLAG[${o3}]}
    for i in {0..14}
>>>>>>> d12dcaa5
    do
        echo $EXECUTION market $DATADIR/${NAME[$i]}/${NAME[$i]}.mtx $OPTIONS --device=$DEVICE --jsondir=./eval/$SUFFIX "> ./eval/$SUFFIX/${NAME[$i]}${FLAGS}.txt"
             $EXECUTION market $DATADIR/${NAME[$i]}/${NAME[$i]}.mtx $OPTIONS --device=$DEVICE --jsondir=./eval/$SUFFIX > ./eval/$SUFFIX/${NAME[$i]}${FLAGS}.txt
        sleep 1
    done
    done; done; done
done
<|MERGE_RESOLUTION|>--- conflicted
+++ resolved
@@ -1,11 +1,5 @@
 #!/bin/bash
 
-<<<<<<< HEAD
-OPTION="--iteration-num=10 --in-sizing=1.1 --partition-method=random --quick"
-MARK=".32bitSizeT"
-EXECUTION="./bin/test_cc_7.5_x86_64"
-DATADIR="../../dataset/large"
-=======
 BASEOPTION="--iteration-num=16 --in-sizing=1.1"
 BASEFLAG=""
 EXECUTION="./bin/test_cc_8.0_x86_64"
@@ -23,7 +17,6 @@
 OPTION[13]=" --traversal-mode=TWC" && FLAG[13]=".TWC"
 OPTION[14]=" --traversal-mode=LB_LIGHT" && FLAG[14]=".LB_LIGHT"
 OPTION[15]=" --traversal-mode=ALL_EDGES" && FLAG[15]=".ALL_EDGES"
->>>>>>> d12dcaa5
 
 NAME[ 0]="soc-twitter-2010"
 NAME[ 1]="hollywood-2009"
@@ -41,17 +34,11 @@
 NAME[13]="road_usa"
 NAME[14]="road_central"
 
-<<<<<<< HEAD
-cd ~/Projects/gunrock_dev/gunrock/tests/cc
+# cd ~/Projects/gunrock_dev/gunrock/tests/cc
 
-for d in {3..6}
-do
-    SUFFIX="CentOS6_6.k40cx${d}.rand"
-=======
 for d in {1..1}
 do
     SUFFIX="CentOS7.GTX1070x${d}"
->>>>>>> d12dcaa5
     mkdir -p eval/$SUFFIX
     DEVICE="0"
     for i in {1..8}
@@ -61,15 +48,11 @@
         fi
     done
 
-<<<<<<< HEAD
-    for i in {0..9}
-=======
     for o1 in {0..1}; do for o2 in {8..9}; do for o3 in {11..15}; do
 
     OPTIONS=${BASEOPTION}${OPTION[${o1}]}${OPTION[${o2}]}${OPTION[${o3}]}
     FLAGS=${BASEFLAG}${FLAG[${o1}]}${FLAG[${o2}]}${FLAG[${o3}]}
     for i in {0..14}
->>>>>>> d12dcaa5
     do
         echo $EXECUTION market $DATADIR/${NAME[$i]}/${NAME[$i]}.mtx $OPTIONS --device=$DEVICE --jsondir=./eval/$SUFFIX "> ./eval/$SUFFIX/${NAME[$i]}${FLAGS}.txt"
              $EXECUTION market $DATADIR/${NAME[$i]}/${NAME[$i]}.mtx $OPTIONS --device=$DEVICE --jsondir=./eval/$SUFFIX > ./eval/$SUFFIX/${NAME[$i]}${FLAGS}.txt
